using System.Collections.Generic;
using System.Text;
using System;
using System.IO;
using System.Linq;

[Serializable]
public class SongMeta
{
    // required helper fields
<<<<<<< HEAD
    public string Directory { get; private set; }
    public string Filename { get; private set; }
	public string SongHash { get; private set; }
=======
    public string Directory { get; set; }
    public string Filename { get; set; }
>>>>>>> 6eba5e23

    // required fields
    public string Artist { get; set; }
    public float Bpm { get; set; }
    public string Mp3 { get; set; }
    public string Title { get; set; }

    // required special fields
    private Dictionary<string, string> voiceNames;
    public Dictionary<string, string> VoiceNames
    {
        get
        {
            // If the voice names were not given in the header of the UltraStar song file,
            // then use the voice names that are found when parsing the complete file.
            if (voiceNames.IsNullOrEmpty())
            {
                voiceNames = new Dictionary<string, string>();
                foreach (Voice voice in GetVoices())
                {
                    voiceNames.Add(voice.Name, voice.Name);
                }
            }
            return voiceNames;
        }
    }
    public Encoding Encoding { get; private set; }

    // optional fields
    public string Background { get; set; }
    public string Cover { get; set; }
    public string Edition { get; set; }
    public float End { get; set; }
    public float Gap { get; set; }
    public string Genre { get; set; }
    public string Language { get; set; }
    public bool Relative { get; set; }
    public float Start { get; set; }
    public string Video { get; set; }
    public float VideoGap { get; set; }
    public uint Year { get; set; }

    private List<Voice> voices = new List<Voice>();

    private readonly Dictionary<string, string> unkownHeaderEntries = new Dictionary<string, string>();
    public IReadOnlyDictionary<string, string> UnkownHeaderEntries
    {
        get
        {
            return unkownHeaderEntries;
        }
    }

    public SongMeta(
        // required helper fields
        string directory,
        string filename,
        string songHash,
        // required fields
        string artist,
        float bpm,
        string mp3,
        string title,
        // required special fields
        Dictionary<string, string> voiceNames,
        Encoding encoding
    )
    {
        // C# 4.0 does not support the 'nameof' keyword, hence the strings
        if (directory == null)
        {
            throw new ArgumentNullException("directory");
        }
        if (filename == null)
        {
            throw new ArgumentNullException("filename");
        }
        if (songHash == null)
        {
            throw new ArgumentNullException("songHash");
        }
        if (artist == null)
        {
            throw new ArgumentNullException("artist");
        }
        if (mp3 == null)
        {
            throw new ArgumentNullException("mp3");
        }
        if (title == null)
        {
            throw new ArgumentNullException("title");
        }
        if (voiceNames == null)
        {
            throw new ArgumentNullException("voiceNames");
        }
        if (encoding == null)
        {
            throw new ArgumentNullException("encoding");
        }

        Directory = directory;
        Filename = filename;
        SongHash = songHash;
		
        Artist = artist;
        Bpm = bpm;
        Mp3 = mp3;
        Title = title;

        this.voiceNames = voiceNames;
        Encoding = encoding;

        // set some defaults that we could not set otherwise
        Gap = 0;
        Relative = false;
        Start = 0;
    }

    public IReadOnlyList<Voice> GetVoices()
    {
        if (voices.IsNullOrEmpty())
        {
            string path = Directory + Path.DirectorySeparatorChar + Filename;
            using (new DisposableStopwatch($"Loading voices of {path} took <millis> ms"))
            {
                VoicesBuilder voicesBuilder = new VoicesBuilder(path, Encoding, Relative);
                voices = new List<Voice>(voicesBuilder.GetVoices());
            }
        }
        return voices;
    }

    public void AddVoice(Voice newVoice)
    {
        if (voices.Contains(newVoice))
        {
            return;
        }

        voices.Add(newVoice);
        voiceNames.Add(newVoice.Name, newVoice.Name);
    }

    public void RemoveVoice(Voice voice)
    {
        if (!voices.Contains(voice))
        {
            return;
        }

        voices.Remove(voice);
        voiceNames.Remove(voice.Name);
    }

    public void AddUnkownHeaderEntry(string key, string value)
    {
        unkownHeaderEntries.Add(key, value);
    }
}<|MERGE_RESOLUTION|>--- conflicted
+++ resolved
@@ -8,14 +8,9 @@
 public class SongMeta
 {
     // required helper fields
-<<<<<<< HEAD
-    public string Directory { get; private set; }
-    public string Filename { get; private set; }
-	public string SongHash { get; private set; }
-=======
     public string Directory { get; set; }
     public string Filename { get; set; }
->>>>>>> 6eba5e23
+    public string SongHash { get; private set; }
 
     // required fields
     public string Artist { get; set; }
