using System;

public static class MidiUtils
{
<<<<<<< HEAD
    /** There are 49 halftones in the singable audio spectrum (C2 (65.41 Hz) to C6 (1046.5023 Hz)). */
    public static readonly int midiNoteMin = 36;
    public static readonly int midiNoteMax = 84;
=======
    // There are 49 halftones in the singable audio spectrum,
    // namely C2 (midi note 36, which is 65.41 Hz) to C6 (midi note 84, which is 1046.5023 Hz).
    public const int MidiNoteMin = 36;
    public const int MidiNoteMax = 84;

    // Concert pitch A4 (440 Hz)
    public const int MidiNoteConcertPitch = 69;
    public const int MidiNoteConcertPitchFrequency = 440;
>>>>>>> 8d3977fb

    public static int GetOctave(int midiNote)
    {
        // 12: "C0"
        // 13: "C#0"
        // 14: "D0"
        // ...
        // 24: "C1"
        int octave = (midiNote / 12) - 1;
        return octave;
    }

    public static string GetAbsoluteName(int midiNote)
    {
        int octave = GetOctave(midiNote);
        string absoluteName = GetRelativeName(midiNote) + octave;
        return absoluteName;
    }

    public static string GetRelativeName(int midiNote)
    {
        midiNote = GetRelativePitch(midiNote);

        switch (midiNote)
        {
            case 0: return "C";
            case 1: return "C#";
            case 2: return "D";
            case 3: return "D#";
            case 4: return "E";
            case 5: return "F";
            case 6: return "F#";
            case 7: return "G";
            case 8: return "G#";
            case 9: return "A";
            case 10: return "A#";
            case 11: return "B";
            default:
                return midiNote.ToString();
        }
    }

    public static int GetRelativePitch(int midiNote)
    {
        return midiNote % 12;
    }

    public static int GetRoundedMidiNote(int midiNote, int midiCents, int resolution)
    {
        int accurateMidiNote = (midiNote * 100) + midiCents;
        int accurateRoundedMidiNote = accurateMidiNote % resolution;
        int roundedMidiNote = accurateRoundedMidiNote / 100;
        return roundedMidiNote;
    }

    public static int GetRelativePitchDistance(int recordedMidiNote, int targetMidiNote)
    {
        int recordedRelativePitch = GetRelativePitch(recordedMidiNote);
        int targetRelativePitch = GetRelativePitch(targetMidiNote);

        // Distance when going from 2 to 10 via 3, 4, 5...
        int distanceUnwrapped = Math.Abs(targetRelativePitch - recordedRelativePitch);
        // Distance when going from 2 to 10 via 1, 11, 10
        int distanceWrapped = 12 - distanceUnwrapped;
        // Note that (distanceUnwrapped + distanceWrapped) == 12, which is going a full circle in any direction.

        // Distance in shortest direction is result distance
        return Math.Min(distanceUnwrapped, distanceWrapped);
    }
}<|MERGE_RESOLUTION|>--- conflicted
+++ resolved
@@ -2,11 +2,6 @@
 
 public static class MidiUtils
 {
-<<<<<<< HEAD
-    /** There are 49 halftones in the singable audio spectrum (C2 (65.41 Hz) to C6 (1046.5023 Hz)). */
-    public static readonly int midiNoteMin = 36;
-    public static readonly int midiNoteMax = 84;
-=======
     // There are 49 halftones in the singable audio spectrum,
     // namely C2 (midi note 36, which is 65.41 Hz) to C6 (midi note 84, which is 1046.5023 Hz).
     public const int MidiNoteMin = 36;
@@ -15,7 +10,6 @@
     // Concert pitch A4 (440 Hz)
     public const int MidiNoteConcertPitch = 69;
     public const int MidiNoteConcertPitchFrequency = 440;
->>>>>>> 8d3977fb
 
     public static int GetOctave(int midiNote)
     {
