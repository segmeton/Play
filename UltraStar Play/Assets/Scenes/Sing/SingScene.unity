--- conflicted
+++ resolved
@@ -483,16 +483,9 @@
   anchorMin: {x: 0.5, y: 0.1}
   anchorMax: {x: 0.5, y: 1}
   pivot: {x: 0.5, y: 0.5}
-<<<<<<< HEAD
-  localPosition: {x: 0, y: 1.3575974, z: 0}
-  sizeDelta: {x: 2, y: 0}
-  size: {x: 2, y: 24.437855}
-=======
   localPosition: {x: 0, y: 1.606885, z: 0}
   sizeDelta: {x: 2, y: 0}
   size: {x: 2, y: 28.925032}
->>>>>>> fd5a0f7b
---- !u!1 &320770002
 GameObject:
   m_ObjectHideFlags: 0
   m_CorrespondingSourceObject: {fileID: 0}
@@ -614,16 +607,9 @@
   anchorMin: {x: 0, y: 0}
   anchorMax: {x: 0, y: 0}
   pivot: {x: 0.5, y: 0.5}
-<<<<<<< HEAD
-  localPosition: {x: 558.5, y: 268.5, z: 0}
-  sizeDelta: {x: 800, y: 384.60162}
-  size: {x: 800, y: 384.60162}
-=======
   localPosition: {x: 515.5, y: 293, z: 0}
   sizeDelta: {x: 799.99994, y: 454.70416}
   size: {x: 799.99994, y: 454.70416}
->>>>>>> fd5a0f7b
---- !u!1 &475691986
 GameObject:
   m_ObjectHideFlags: 0
   m_CorrespondingSourceObject: {fileID: 0}
