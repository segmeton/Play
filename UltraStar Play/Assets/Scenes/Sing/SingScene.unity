%YAML 1.1
%TAG !u! tag:unity3d.com,2011:
--- !u!29 &1
OcclusionCullingSettings:
  m_ObjectHideFlags: 0
  serializedVersion: 2
  m_OcclusionBakeSettings:
    smallestOccluder: 5
    smallestHole: 0.25
    backfaceThreshold: 100
  m_SceneGUID: 00000000000000000000000000000000
  m_OcclusionCullingData: {fileID: 0}
--- !u!104 &2
RenderSettings:
  m_ObjectHideFlags: 0
  serializedVersion: 9
  m_Fog: 0
  m_FogColor: {r: 0.5, g: 0.5, b: 0.5, a: 1}
  m_FogMode: 3
  m_FogDensity: 0.01
  m_LinearFogStart: 0
  m_LinearFogEnd: 300
  m_AmbientSkyColor: {r: 0.212, g: 0.227, b: 0.259, a: 1}
  m_AmbientEquatorColor: {r: 0.114, g: 0.125, b: 0.133, a: 1}
  m_AmbientGroundColor: {r: 0.047, g: 0.043, b: 0.035, a: 1}
  m_AmbientIntensity: 1
  m_AmbientMode: 3
  m_SubtractiveShadowColor: {r: 0.42, g: 0.478, b: 0.627, a: 1}
  m_SkyboxMaterial: {fileID: 0}
  m_HaloStrength: 0.5
  m_FlareStrength: 1
  m_FlareFadeSpeed: 3
  m_HaloTexture: {fileID: 0}
  m_SpotCookie: {fileID: 10001, guid: 0000000000000000e000000000000000, type: 0}
  m_DefaultReflectionMode: 0
  m_DefaultReflectionResolution: 128
  m_ReflectionBounces: 1
  m_ReflectionIntensity: 1
  m_CustomReflection: {fileID: 0}
  m_Sun: {fileID: 0}
  m_IndirectSpecularColor: {r: 0, g: 0, b: 0, a: 1}
  m_UseRadianceAmbientProbe: 0
--- !u!157 &3
LightmapSettings:
  m_ObjectHideFlags: 0
  serializedVersion: 11
  m_GIWorkflowMode: 1
  m_GISettings:
    serializedVersion: 2
    m_BounceScale: 1
    m_IndirectOutputScale: 1
    m_AlbedoBoost: 1
    m_EnvironmentLightingMode: 0
    m_EnableBakedLightmaps: 0
    m_EnableRealtimeLightmaps: 0
  m_LightmapEditorSettings:
    serializedVersion: 12
    m_Resolution: 2
    m_BakeResolution: 40
    m_AtlasSize: 1024
    m_AO: 0
    m_AOMaxDistance: 1
    m_CompAOExponent: 1
    m_CompAOExponentDirect: 0
    m_ExtractAmbientOcclusion: 0
    m_Padding: 2
    m_LightmapParameters: {fileID: 0}
    m_LightmapsBakeMode: 1
    m_TextureCompression: 1
    m_FinalGather: 0
    m_FinalGatherFiltering: 1
    m_FinalGatherRayCount: 256
    m_ReflectionCompression: 2
    m_MixedBakeMode: 2
    m_BakeBackend: 0
    m_PVRSampling: 1
    m_PVRDirectSampleCount: 32
    m_PVRSampleCount: 500
    m_PVRBounces: 2
    m_PVREnvironmentSampleCount: 500
    m_PVREnvironmentReferencePointCount: 2048
    m_PVRFilteringMode: 2
    m_PVRDenoiserTypeDirect: 0
    m_PVRDenoiserTypeIndirect: 0
    m_PVRDenoiserTypeAO: 0
    m_PVRFilterTypeDirect: 0
    m_PVRFilterTypeIndirect: 0
    m_PVRFilterTypeAO: 0
    m_PVREnvironmentMIS: 0
    m_PVRCulling: 1
    m_PVRFilteringGaussRadiusDirect: 1
    m_PVRFilteringGaussRadiusIndirect: 5
    m_PVRFilteringGaussRadiusAO: 2
    m_PVRFilteringAtrousPositionSigmaDirect: 0.5
    m_PVRFilteringAtrousPositionSigmaIndirect: 2
    m_PVRFilteringAtrousPositionSigmaAO: 1
    m_ExportTrainingData: 0
    m_TrainingDataDestination: TrainingData
  m_LightingDataAsset: {fileID: 0}
  m_UseShadowmask: 1
--- !u!196 &4
NavMeshSettings:
  serializedVersion: 2
  m_ObjectHideFlags: 0
  m_BuildSettings:
    serializedVersion: 2
    agentTypeID: 0
    agentRadius: 0.5
    agentHeight: 2
    agentSlope: 45
    agentClimb: 0.4
    ledgeDropHeight: 0
    maxJumpAcrossDistance: 0
    minRegionArea: 2
    manualCellSize: 0
    cellSize: 0.16666667
    manualTileSize: 0
    tileSize: 256
    accuratePlacement: 0
    debug:
      m_Flags: 0
  m_NavMeshData: {fileID: 0}
--- !u!1 &163774569
GameObject:
  m_ObjectHideFlags: 0
  m_CorrespondingSourceObject: {fileID: 0}
  m_PrefabInstance: {fileID: 0}
  m_PrefabAsset: {fileID: 0}
  serializedVersion: 6
  m_Component:
  - component: {fileID: 163774570}
  m_Layer: 0
  m_Name: TimeBar
  m_TagString: Untagged
  m_Icon: {fileID: 0}
  m_NavMeshLayer: 0
  m_StaticEditorFlags: 0
  m_IsActive: 1
--- !u!224 &163774570
RectTransform:
  m_ObjectHideFlags: 0
  m_CorrespondingSourceObject: {fileID: 0}
  m_PrefabInstance: {fileID: 0}
  m_PrefabAsset: {fileID: 0}
  m_GameObject: {fileID: 163774569}
  m_LocalRotation: {x: -0, y: -0, z: -0, w: 1}
  m_LocalPosition: {x: 0, y: 0, z: 0}
  m_LocalScale: {x: 1, y: 1, z: 1}
  m_Children:
  - {fileID: 182965885}
  - {fileID: 774528933}
  - {fileID: 475691987}
  - {fileID: 594082522}
  - {fileID: 703980418}
  m_Father: {fileID: 320770006}
  m_RootOrder: 4
  m_LocalEulerAnglesHint: {x: 0, y: 0, z: 0}
  m_AnchorMin: {x: 0, y: 0}
  m_AnchorMax: {x: 1, y: 0.03166667}
  m_AnchoredPosition: {x: 0, y: -1.7998047}
  m_SizeDelta: {x: 0, y: -3.69}
  m_Pivot: {x: 0.5, y: 0.5}
--- !u!1 &182965884
GameObject:
  m_ObjectHideFlags: 0
  m_CorrespondingSourceObject: {fileID: 0}
  m_PrefabInstance: {fileID: 0}
  m_PrefabAsset: {fileID: 0}
  serializedVersion: 6
  m_Component:
  - component: {fileID: 182965885}
  - component: {fileID: 182965889}
  - component: {fileID: 182965888}
  m_Layer: 0
  m_Name: TimeBarBackground
  m_TagString: Untagged
  m_Icon: {fileID: 0}
  m_NavMeshLayer: 0
  m_StaticEditorFlags: 0
  m_IsActive: 1
--- !u!224 &182965885
RectTransform:
  m_ObjectHideFlags: 0
  m_CorrespondingSourceObject: {fileID: 0}
  m_PrefabInstance: {fileID: 0}
  m_PrefabAsset: {fileID: 0}
  m_GameObject: {fileID: 182965884}
  m_LocalRotation: {x: 0, y: 0, z: 0, w: 1}
  m_LocalPosition: {x: 0, y: 0, z: 0}
  m_LocalScale: {x: 1, y: 1, z: 1}
  m_Children: []
  m_Father: {fileID: 163774570}
  m_RootOrder: 0
  m_LocalEulerAnglesHint: {x: 0, y: 0, z: 0}
  m_AnchorMin: {x: 0, y: 0}
  m_AnchorMax: {x: 1, y: 1}
  m_AnchoredPosition: {x: 0, y: 0}
  m_SizeDelta: {x: 0, y: 0}
  m_Pivot: {x: 0.5, y: 0.5}
--- !u!114 &182965888
MonoBehaviour:
  m_ObjectHideFlags: 0
  m_CorrespondingSourceObject: {fileID: 0}
  m_PrefabInstance: {fileID: 0}
  m_PrefabAsset: {fileID: 0}
  m_GameObject: {fileID: 182965884}
  m_Enabled: 1
  m_EditorHideFlags: 0
  m_Script: {fileID: 11500000, guid: fe87c0e1cc204ed48ad3b37840f39efc, type: 3}
  m_Name: 
  m_EditorClassIdentifier: 
  m_Material: {fileID: 0}
  m_Color: {r: 0.16126736, g: 0.2264151, b: 0.2264151, a: 0.78431374}
  m_RaycastTarget: 0
  m_OnCullStateChanged:
    m_PersistentCalls:
      m_Calls: []
    m_TypeName: UnityEngine.UI.MaskableGraphic+CullStateChangedEvent, UnityEngine.UI,
      Version=1.0.0.0, Culture=neutral, PublicKeyToken=null
  m_Sprite: {fileID: 21300000, guid: 55f3e2c7b25af03468f72991504fb124, type: 3}
  m_Type: 0
  m_PreserveAspect: 0
  m_FillCenter: 1
  m_FillMethod: 4
  m_FillAmount: 1
  m_FillClockwise: 1
  m_FillOrigin: 0
  m_UseSpriteMesh: 0
  m_PixelsPerUnitMultiplier: 1
--- !u!222 &182965889
CanvasRenderer:
  m_ObjectHideFlags: 0
  m_CorrespondingSourceObject: {fileID: 0}
  m_PrefabInstance: {fileID: 0}
  m_PrefabAsset: {fileID: 0}
  m_GameObject: {fileID: 182965884}
  m_CullTransparentMesh: 0
--- !u!224 &214880529 stripped
RectTransform:
  m_CorrespondingSourceObject: {fileID: 5214595654765679579, guid: e2db2cdfcd84c1d4fbe3e38bae31b2ba,
    type: 3}
  m_PrefabInstance: {fileID: 1740204221145833707}
  m_PrefabAsset: {fileID: 0}
--- !u!224 &227833045 stripped
RectTransform:
  m_CorrespondingSourceObject: {fileID: 4716120665484008666, guid: 115ca601252a13847bf1f2163bb19d9a,
    type: 3}
  m_PrefabInstance: {fileID: 4716120665442871311}
  m_PrefabAsset: {fileID: 0}
--- !u!114 &227833046 stripped
MonoBehaviour:
  m_CorrespondingSourceObject: {fileID: 4716120665484008665, guid: 115ca601252a13847bf1f2163bb19d9a,
    type: 3}
  m_PrefabInstance: {fileID: 4716120665442871311}
  m_PrefabAsset: {fileID: 0}
  m_GameObject: {fileID: 0}
  m_Enabled: 1
  m_EditorHideFlags: 0
  m_Script: {fileID: 11500000, guid: 616c72c48fa292d4eb237353506bf42f, type: 3}
  m_Name: 
  m_EditorClassIdentifier: 
--- !u!1 &234276795
GameObject:
  m_ObjectHideFlags: 0
  m_CorrespondingSourceObject: {fileID: 0}
  m_PrefabInstance: {fileID: 0}
  m_PrefabAsset: {fileID: 0}
  serializedVersion: 6
  m_Component:
  - component: {fileID: 234276796}
  - component: {fileID: 234276797}
  m_Layer: 0
  m_Name: SingSceneKeyboadInputController
  m_TagString: Untagged
  m_Icon: {fileID: 0}
  m_NavMeshLayer: 0
  m_StaticEditorFlags: 0
  m_IsActive: 1
--- !u!4 &234276796
Transform:
  m_ObjectHideFlags: 0
  m_CorrespondingSourceObject: {fileID: 0}
  m_PrefabInstance: {fileID: 0}
  m_PrefabAsset: {fileID: 0}
  m_GameObject: {fileID: 234276795}
  m_LocalRotation: {x: 0, y: 0, z: 0, w: 1}
  m_LocalPosition: {x: 341.7316, y: 290.46182, z: -417.23804}
  m_LocalScale: {x: 1, y: 1, z: 1}
  m_Children: []
  m_Father: {fileID: 0}
  m_RootOrder: 4
  m_LocalEulerAnglesHint: {x: 0, y: 0, z: 0}
--- !u!114 &234276797
MonoBehaviour:
  m_ObjectHideFlags: 0
  m_CorrespondingSourceObject: {fileID: 0}
  m_PrefabInstance: {fileID: 0}
  m_PrefabAsset: {fileID: 0}
  m_GameObject: {fileID: 234276795}
  m_Enabled: 1
  m_EditorHideFlags: 0
  m_Script: {fileID: 11500000, guid: 35ef2734292163c45a563380ea54c792, type: 3}
  m_Name: 
  m_EditorClassIdentifier: 
--- !u!1 &242235908
GameObject:
  m_ObjectHideFlags: 0
  m_CorrespondingSourceObject: {fileID: 0}
  m_PrefabInstance: {fileID: 0}
  m_PrefabAsset: {fileID: 0}
  serializedVersion: 6
  m_Component:
  - component: {fileID: 242235910}
  - component: {fileID: 242235909}
  m_Layer: 0
  m_Name: DefaultSingSceneDataProvider
  m_TagString: Untagged
  m_Icon: {fileID: 0}
  m_NavMeshLayer: 0
  m_StaticEditorFlags: 0
  m_IsActive: 1
--- !u!114 &242235909
MonoBehaviour:
  m_ObjectHideFlags: 0
  m_CorrespondingSourceObject: {fileID: 0}
  m_PrefabInstance: {fileID: 0}
  m_PrefabAsset: {fileID: 0}
  m_GameObject: {fileID: 242235908}
  m_Enabled: 1
  m_EditorHideFlags: 0
  m_Script: {fileID: 11500000, guid: 04e8e8353cf7d75419d03321d0098a54, type: 3}
  m_Name: 
  m_EditorClassIdentifier: 
<<<<<<< HEAD
  defaultSongName: Through Glass
=======
  defaultSongName: Summer Wine (short)
>>>>>>> 5d7de6aa
  defaultSongNamePasteBin: "Summer Wine\r\nEmptyTitle\r\nMe And My Broken Heart\r\nSomewhere
    Over The Rainbow (Wonderful World)\r\nMarry You\r\nHakuna matata\nSurvivor\nThrough
    Glass"
--- !u!4 &242235910
Transform:
  m_ObjectHideFlags: 0
  m_CorrespondingSourceObject: {fileID: 0}
  m_PrefabInstance: {fileID: 0}
  m_PrefabAsset: {fileID: 0}
  m_GameObject: {fileID: 242235908}
  m_LocalRotation: {x: 0, y: 0, z: 0, w: 1}
  m_LocalPosition: {x: 512.0799, y: 274.07208, z: -458.25}
  m_LocalScale: {x: 1, y: 1, z: 1}
  m_Children: []
  m_Father: {fileID: 0}
  m_RootOrder: 3
  m_LocalEulerAnglesHint: {x: 0, y: 0, z: 0}
--- !u!1 &242843841
GameObject:
  m_ObjectHideFlags: 0
  m_CorrespondingSourceObject: {fileID: 0}
  m_PrefabInstance: {fileID: 0}
  m_PrefabAsset: {fileID: 0}
  serializedVersion: 6
  m_Component:
  - component: {fileID: 242843842}
  - component: {fileID: 242843844}
  - component: {fileID: 242843843}
  m_Layer: 5
  m_Name: Background
  m_TagString: Untagged
  m_Icon: {fileID: 0}
  m_NavMeshLayer: 0
  m_StaticEditorFlags: 0
  m_IsActive: 1
--- !u!224 &242843842
RectTransform:
  m_ObjectHideFlags: 0
  m_CorrespondingSourceObject: {fileID: 0}
  m_PrefabInstance: {fileID: 0}
  m_PrefabAsset: {fileID: 0}
  m_GameObject: {fileID: 242843841}
  m_LocalRotation: {x: -0, y: -0, z: -0, w: 1}
  m_LocalPosition: {x: 0, y: 0, z: 0}
  m_LocalScale: {x: 1, y: 1, z: 1}
  m_Children: []
  m_Father: {fileID: 320770006}
  m_RootOrder: 0
  m_LocalEulerAnglesHint: {x: 0, y: 0, z: 0}
  m_AnchorMin: {x: 0, y: 0}
  m_AnchorMax: {x: 1, y: 1}
  m_AnchoredPosition: {x: 0.25, y: -0.24963379}
  m_SizeDelta: {x: 0.5, y: 0.49951172}
  m_Pivot: {x: 0.5, y: 0.5}
--- !u!114 &242843843
MonoBehaviour:
  m_ObjectHideFlags: 0
  m_CorrespondingSourceObject: {fileID: 0}
  m_PrefabInstance: {fileID: 0}
  m_PrefabAsset: {fileID: 0}
  m_GameObject: {fileID: 242843841}
  m_Enabled: 1
  m_EditorHideFlags: 0
  m_Script: {fileID: 11500000, guid: fe87c0e1cc204ed48ad3b37840f39efc, type: 3}
  m_Name: 
  m_EditorClassIdentifier: 
  m_Material: {fileID: 0}
  m_Color: {r: 1, g: 1, b: 1, a: 1}
  m_RaycastTarget: 1
  m_OnCullStateChanged:
    m_PersistentCalls:
      m_Calls: []
    m_TypeName: UnityEngine.UI.MaskableGraphic+CullStateChangedEvent, UnityEngine.UI,
      Version=1.0.0.0, Culture=neutral, PublicKeyToken=null
  m_Sprite: {fileID: 21300000, guid: f6ec85d3f9f6fbe42a6be324acac5126, type: 3}
  m_Type: 0
  m_PreserveAspect: 0
  m_FillCenter: 1
  m_FillMethod: 4
  m_FillAmount: 1
  m_FillClockwise: 1
  m_FillOrigin: 0
  m_UseSpriteMesh: 0
  m_PixelsPerUnitMultiplier: 1
--- !u!222 &242843844
CanvasRenderer:
  m_ObjectHideFlags: 0
  m_CorrespondingSourceObject: {fileID: 0}
  m_PrefabInstance: {fileID: 0}
  m_PrefabAsset: {fileID: 0}
  m_GameObject: {fileID: 242843841}
  m_CullTransparentMesh: 0
--- !u!1 &245391952
GameObject:
  m_ObjectHideFlags: 0
  m_CorrespondingSourceObject: {fileID: 0}
  m_PrefabInstance: {fileID: 0}
  m_PrefabAsset: {fileID: 0}
  serializedVersion: 6
  m_Component:
  - component: {fileID: 245391953}
  - component: {fileID: 245391955}
  - component: {fileID: 245391954}
  m_Layer: 5
  m_Name: PlayerUiArea
  m_TagString: Untagged
  m_Icon: {fileID: 0}
  m_NavMeshLayer: 0
  m_StaticEditorFlags: 0
  m_IsActive: 1
--- !u!224 &245391953
RectTransform:
  m_ObjectHideFlags: 0
  m_CorrespondingSourceObject: {fileID: 0}
  m_PrefabInstance: {fileID: 0}
  m_PrefabAsset: {fileID: 0}
  m_GameObject: {fileID: 245391952}
  m_LocalRotation: {x: 0, y: 0, z: 0, w: 1}
  m_LocalPosition: {x: 0, y: 0, z: 0}
  m_LocalScale: {x: 1, y: 1, z: 1}
  m_Children:
  - {fileID: 746576793}
  - {fileID: 1567994488}
  m_Father: {fileID: 320770006}
  m_RootOrder: 2
  m_LocalEulerAnglesHint: {x: 0, y: 0, z: 0}
  m_AnchorMin: {x: 0, y: 0.16716748}
  m_AnchorMax: {x: 1, y: 1}
  m_AnchoredPosition: {x: 0, y: 0}
  m_SizeDelta: {x: 0, y: 0}
  m_Pivot: {x: 0.5, y: 0.5}
--- !u!114 &245391954
MonoBehaviour:
  m_ObjectHideFlags: 0
  m_CorrespondingSourceObject: {fileID: 0}
  m_PrefabInstance: {fileID: 0}
  m_PrefabAsset: {fileID: 0}
  m_GameObject: {fileID: 245391952}
  m_Enabled: 1
  m_EditorHideFlags: 0
  m_Script: {fileID: 11500000, guid: 59f8146938fff824cb5fd77236b75775, type: 3}
  m_Name: 
  m_EditorClassIdentifier: 
  m_Padding:
    m_Left: 0
    m_Right: 0
    m_Top: 0
    m_Bottom: 0
  m_ChildAlignment: 1
  m_Spacing: 16
  m_ChildForceExpandWidth: 1
  m_ChildForceExpandHeight: 1
  m_ChildControlWidth: 1
  m_ChildControlHeight: 1
  m_ChildScaleWidth: 0
  m_ChildScaleHeight: 0
--- !u!114 &245391955
MonoBehaviour:
  m_ObjectHideFlags: 0
  m_CorrespondingSourceObject: {fileID: 0}
  m_PrefabInstance: {fileID: 0}
  m_PrefabAsset: {fileID: 0}
  m_GameObject: {fileID: 245391952}
  m_Enabled: 1
  m_EditorHideFlags: 0
  m_Script: {fileID: 11500000, guid: 45aa4a7409203e649931d4e0d4ece132, type: 3}
  m_Name: 
  m_EditorClassIdentifier: 
--- !u!1 &320770002
GameObject:
  m_ObjectHideFlags: 0
  m_CorrespondingSourceObject: {fileID: 0}
  m_PrefabInstance: {fileID: 0}
  m_PrefabAsset: {fileID: 0}
  serializedVersion: 6
  m_Component:
  - component: {fileID: 320770006}
  - component: {fileID: 320770005}
  - component: {fileID: 320770004}
  - component: {fileID: 320770003}
  - component: {fileID: 320770007}
  m_Layer: 5
  m_Name: Canvas
  m_TagString: Canvas
  m_Icon: {fileID: 0}
  m_NavMeshLayer: 0
  m_StaticEditorFlags: 0
  m_IsActive: 1
--- !u!114 &320770003
MonoBehaviour:
  m_ObjectHideFlags: 0
  m_CorrespondingSourceObject: {fileID: 0}
  m_PrefabInstance: {fileID: 0}
  m_PrefabAsset: {fileID: 0}
  m_GameObject: {fileID: 320770002}
  m_Enabled: 1
  m_EditorHideFlags: 0
  m_Script: {fileID: 11500000, guid: dc42784cf147c0c48a680349fa168899, type: 3}
  m_Name: 
  m_EditorClassIdentifier: 
  m_IgnoreReversedGraphics: 1
  m_BlockingObjects: 0
  m_BlockingMask:
    serializedVersion: 2
    m_Bits: 4294967295
--- !u!114 &320770004
MonoBehaviour:
  m_ObjectHideFlags: 0
  m_CorrespondingSourceObject: {fileID: 0}
  m_PrefabInstance: {fileID: 0}
  m_PrefabAsset: {fileID: 0}
  m_GameObject: {fileID: 320770002}
  m_Enabled: 1
  m_EditorHideFlags: 0
  m_Script: {fileID: 11500000, guid: 0cd44c1031e13a943bb63640046fad76, type: 3}
  m_Name: 
  m_EditorClassIdentifier: 
  m_UiScaleMode: 1
  m_ReferencePixelsPerUnit: 100
  m_ScaleFactor: 1
  m_ReferenceResolution: {x: 800, y: 600}
  m_ScreenMatchMode: 0
  m_MatchWidthOrHeight: 0
  m_PhysicalUnit: 3
  m_FallbackScreenDPI: 96
  m_DefaultSpriteDPI: 96
  m_DynamicPixelsPerUnit: 1
--- !u!223 &320770005
Canvas:
  m_ObjectHideFlags: 0
  m_CorrespondingSourceObject: {fileID: 0}
  m_PrefabInstance: {fileID: 0}
  m_PrefabAsset: {fileID: 0}
  m_GameObject: {fileID: 320770002}
  m_Enabled: 1
  serializedVersion: 3
  m_RenderMode: 0
  m_Camera: {fileID: 0}
  m_PlaneDistance: 100
  m_PixelPerfect: 0
  m_ReceivesEvents: 1
  m_OverrideSorting: 0
  m_OverridePixelPerfect: 0
  m_SortingBucketNormalizedSize: 0
  m_AdditionalShaderChannelsFlag: 0
  m_SortingLayerID: 0
  m_SortingOrder: 0
  m_TargetDisplay: 0
--- !u!224 &320770006
RectTransform:
  m_ObjectHideFlags: 0
  m_CorrespondingSourceObject: {fileID: 0}
  m_PrefabInstance: {fileID: 0}
  m_PrefabAsset: {fileID: 0}
  m_GameObject: {fileID: 320770002}
  m_LocalRotation: {x: 0, y: 0, z: 0, w: 1}
  m_LocalPosition: {x: 0, y: 0, z: 0}
  m_LocalScale: {x: 0, y: 0, z: 0}
  m_Children:
  - {fileID: 242843842}
  - {fileID: 227833045}
  - {fileID: 245391953}
  - {fileID: 1411281007}
  - {fileID: 163774570}
  - {fileID: 1914020555}
  - {fileID: 1219814412}
  - {fileID: 1098468896}
  m_Father: {fileID: 0}
  m_RootOrder: 1
  m_LocalEulerAnglesHint: {x: 0, y: 0, z: 0}
  m_AnchorMin: {x: 0, y: 0}
  m_AnchorMax: {x: 0, y: 0}
  m_AnchoredPosition: {x: 0, y: 0}
  m_SizeDelta: {x: 0, y: 0}
  m_Pivot: {x: 0, y: 0}
--- !u!114 &320770007
MonoBehaviour:
  m_ObjectHideFlags: 0
  m_CorrespondingSourceObject: {fileID: 0}
  m_PrefabInstance: {fileID: 0}
  m_PrefabAsset: {fileID: 0}
  m_GameObject: {fileID: 320770002}
  m_Enabled: 1
  m_EditorHideFlags: 0
  m_Script: {fileID: 11500000, guid: 0aaf1d1e493f55e4495a8cd9683ffd1f, type: 3}
  m_Name: 
  m_EditorClassIdentifier: 
  anchorMin: {x: 0, y: 0}
  anchorMax: {x: 0, y: 0}
  pivot: {x: 0.5, y: 0.5}
<<<<<<< HEAD
  localPosition: {x: 500, y: 294.5, z: 0}
  anchoredPosition: {x: 500, y: 294.5}
  position: {x: 500, y: 294.5, z: 0}
  sizeDelta: {x: 759.0133, y: 447.05884}
  size: {x: 759.0133, y: 447.05884}
=======
  localPosition: {x: 494.5, y: 294.5, z: 0}
  anchoredPosition: {x: 494.5, y: 294.5}
  position: {x: 494.5, y: 294.5, z: 0}
  sizeDelta: {x: 800, y: 476.44083}
  size: {x: 800, y: 476.44083}
>>>>>>> 5d7de6aa
--- !u!1 &475691986
GameObject:
  m_ObjectHideFlags: 0
  m_CorrespondingSourceObject: {fileID: 0}
  m_PrefabInstance: {fileID: 0}
  m_PrefabAsset: {fileID: 0}
  serializedVersion: 6
  m_Component:
  - component: {fileID: 475691987}
  - component: {fileID: 475691991}
  - component: {fileID: 475691990}
  - component: {fileID: 475691992}
  m_Layer: 0
  m_Name: TimeBarTimeLabel
  m_TagString: Untagged
  m_Icon: {fileID: 0}
  m_NavMeshLayer: 0
  m_StaticEditorFlags: 0
  m_IsActive: 1
--- !u!224 &475691987
RectTransform:
  m_ObjectHideFlags: 0
  m_CorrespondingSourceObject: {fileID: 0}
  m_PrefabInstance: {fileID: 0}
  m_PrefabAsset: {fileID: 0}
  m_GameObject: {fileID: 475691986}
  m_LocalRotation: {x: -0, y: -0, z: -0, w: 1}
  m_LocalPosition: {x: 0, y: 0, z: 0}
  m_LocalScale: {x: 1, y: 1, z: 1}
  m_Children: []
  m_Father: {fileID: 163774570}
  m_RootOrder: 2
  m_LocalEulerAnglesHint: {x: 0, y: 0, z: 0}
  m_AnchorMin: {x: 0.9323001, y: -0.002632141}
  m_AnchorMax: {x: 0.99999374, y: 1}
  m_AnchoredPosition: {x: 0, y: 0}
  m_SizeDelta: {x: 0, y: 0}
  m_Pivot: {x: 0.5, y: 0.5}
--- !u!114 &475691990
MonoBehaviour:
  m_ObjectHideFlags: 0
  m_CorrespondingSourceObject: {fileID: 0}
  m_PrefabInstance: {fileID: 0}
  m_PrefabAsset: {fileID: 0}
  m_GameObject: {fileID: 475691986}
  m_Enabled: 1
  m_EditorHideFlags: 0
  m_Script: {fileID: 11500000, guid: 5f7201a12d95ffc409449d95f23cf332, type: 3}
  m_Name: 
  m_EditorClassIdentifier: 
  m_Material: {fileID: 0}
  m_Color: {r: 1, g: 1, b: 1, a: 1}
  m_RaycastTarget: 0
  m_OnCullStateChanged:
    m_PersistentCalls:
      m_Calls: []
    m_TypeName: UnityEngine.UI.MaskableGraphic+CullStateChangedEvent, UnityEngine.UI,
      Version=1.0.0.0, Culture=neutral, PublicKeyToken=null
  m_FontData:
    m_Font: {fileID: 10102, guid: 0000000000000000e000000000000000, type: 0}
    m_FontSize: 14
    m_FontStyle: 0
    m_BestFit: 1
    m_MinSize: 5
    m_MaxSize: 25
    m_Alignment: 4
    m_AlignByGeometry: 0
    m_RichText: 1
    m_HorizontalOverflow: 1
    m_VerticalOverflow: 0
    m_LineSpacing: 1
  m_Text: 99:99
--- !u!222 &475691991
CanvasRenderer:
  m_ObjectHideFlags: 0
  m_CorrespondingSourceObject: {fileID: 0}
  m_PrefabInstance: {fileID: 0}
  m_PrefabAsset: {fileID: 0}
  m_GameObject: {fileID: 475691986}
  m_CullTransparentMesh: 0
--- !u!114 &475691992
MonoBehaviour:
  m_ObjectHideFlags: 0
  m_CorrespondingSourceObject: {fileID: 0}
  m_PrefabInstance: {fileID: 0}
  m_PrefabAsset: {fileID: 0}
  m_GameObject: {fileID: 475691986}
  m_Enabled: 1
  m_EditorHideFlags: 0
  m_Script: {fileID: 11500000, guid: 4c19a1c4d69bbcf48bd7877e812dbae4, type: 3}
  m_Name: 
  m_EditorClassIdentifier: 
  showRemainingTime: 1
--- !u!1 &594082521
GameObject:
  m_ObjectHideFlags: 0
  m_CorrespondingSourceObject: {fileID: 0}
  m_PrefabInstance: {fileID: 0}
  m_PrefabAsset: {fileID: 0}
  serializedVersion: 6
  m_Component:
  - component: {fileID: 594082522}
  - component: {fileID: 594082524}
  - component: {fileID: 594082523}
  m_Layer: 0
  m_Name: TimeBarTimeLineBackground
  m_TagString: Untagged
  m_Icon: {fileID: 0}
  m_NavMeshLayer: 0
  m_StaticEditorFlags: 0
  m_IsActive: 1
--- !u!224 &594082522
RectTransform:
  m_ObjectHideFlags: 0
  m_CorrespondingSourceObject: {fileID: 0}
  m_PrefabInstance: {fileID: 0}
  m_PrefabAsset: {fileID: 0}
  m_GameObject: {fileID: 594082521}
  m_LocalRotation: {x: -0, y: -0, z: -0, w: 1}
  m_LocalPosition: {x: 0, y: 0, z: 0}
  m_LocalScale: {x: 1, y: 1, z: 1}
  m_Children: []
  m_Father: {fileID: 163774570}
  m_RootOrder: 3
  m_LocalEulerAnglesHint: {x: 0, y: 0, z: 0}
  m_AnchorMin: {x: 0.067693636, y: 0.19595033}
  m_AnchorMax: {x: 0.9323, y: 0.8040496}
  m_AnchoredPosition: {x: 0, y: 0}
  m_SizeDelta: {x: 0, y: 0}
  m_Pivot: {x: 0.5, y: 0.5}
--- !u!114 &594082523
MonoBehaviour:
  m_ObjectHideFlags: 0
  m_CorrespondingSourceObject: {fileID: 0}
  m_PrefabInstance: {fileID: 0}
  m_PrefabAsset: {fileID: 0}
  m_GameObject: {fileID: 594082521}
  m_Enabled: 1
  m_EditorHideFlags: 0
  m_Script: {fileID: 11500000, guid: fe87c0e1cc204ed48ad3b37840f39efc, type: 3}
  m_Name: 
  m_EditorClassIdentifier: 
  m_Material: {fileID: 0}
  m_Color: {r: 0.23843007, g: 0.35732707, b: 0.3584906, a: 1}
  m_RaycastTarget: 0
  m_OnCullStateChanged:
    m_PersistentCalls:
      m_Calls: []
    m_TypeName: UnityEngine.UI.MaskableGraphic+CullStateChangedEvent, UnityEngine.UI,
      Version=1.0.0.0, Culture=neutral, PublicKeyToken=null
  m_Sprite: {fileID: 21300000, guid: 55f3e2c7b25af03468f72991504fb124, type: 3}
  m_Type: 0
  m_PreserveAspect: 0
  m_FillCenter: 1
  m_FillMethod: 4
  m_FillAmount: 1
  m_FillClockwise: 1
  m_FillOrigin: 0
  m_UseSpriteMesh: 0
  m_PixelsPerUnitMultiplier: 1
--- !u!222 &594082524
CanvasRenderer:
  m_ObjectHideFlags: 0
  m_CorrespondingSourceObject: {fileID: 0}
  m_PrefabInstance: {fileID: 0}
  m_PrefabAsset: {fileID: 0}
  m_GameObject: {fileID: 594082521}
  m_CullTransparentMesh: 0
--- !u!114 &631484575 stripped
MonoBehaviour:
  m_CorrespondingSourceObject: {fileID: 1570843825482846074, guid: 5ca122de3e6e3e046b5afdf99555504c,
    type: 3}
  m_PrefabInstance: {fileID: 1570843824855908325}
  m_PrefabAsset: {fileID: 0}
  m_GameObject: {fileID: 0}
  m_Enabled: 1
  m_EditorHideFlags: 0
  m_Script: {fileID: 11500000, guid: 5f7201a12d95ffc409449d95f23cf332, type: 3}
  m_Name: 
  m_EditorClassIdentifier: 
--- !u!1 &703980417
GameObject:
  m_ObjectHideFlags: 0
  m_CorrespondingSourceObject: {fileID: 0}
  m_PrefabInstance: {fileID: 0}
  m_PrefabAsset: {fileID: 0}
  serializedVersion: 6
  m_Component:
  - component: {fileID: 703980418}
  - component: {fileID: 703980419}
  m_Layer: 0
  m_Name: TimeBarTimeLine
  m_TagString: Untagged
  m_Icon: {fileID: 0}
  m_NavMeshLayer: 0
  m_StaticEditorFlags: 0
  m_IsActive: 1
--- !u!224 &703980418
RectTransform:
  m_ObjectHideFlags: 0
  m_CorrespondingSourceObject: {fileID: 0}
  m_PrefabInstance: {fileID: 0}
  m_PrefabAsset: {fileID: 0}
  m_GameObject: {fileID: 703980417}
  m_LocalRotation: {x: 0, y: 0, z: 0, w: 1}
  m_LocalPosition: {x: 0, y: 0, z: 0}
  m_LocalScale: {x: 1, y: 1, z: 1}
  m_Children:
  - {fileID: 1909601648}
  - {fileID: 1509412936}
  m_Father: {fileID: 163774570}
  m_RootOrder: 4
  m_LocalEulerAnglesHint: {x: 0, y: 0, z: 0}
  m_AnchorMin: {x: 0.067693636, y: 0.19595033}
  m_AnchorMax: {x: 0.9323, y: 0.8040496}
  m_AnchoredPosition: {x: 0, y: 0}
  m_SizeDelta: {x: 0, y: 0}
  m_Pivot: {x: 0.5, y: 0.5}
--- !u!114 &703980419
MonoBehaviour:
  m_ObjectHideFlags: 0
  m_CorrespondingSourceObject: {fileID: 0}
  m_PrefabInstance: {fileID: 0}
  m_PrefabAsset: {fileID: 0}
  m_GameObject: {fileID: 703980417}
  m_Enabled: 1
  m_EditorHideFlags: 0
  m_Script: {fileID: 11500000, guid: 52aa821a0180aab4ca8f3904c651475d, type: 3}
  m_Name: 
  m_EditorClassIdentifier: 
  timeLineRectPrefab: {fileID: 2269057298797317534, guid: cfe0e826bda13d04c9d90a045027b253,
    type: 3}
--- !u!1 &727012070
GameObject:
  m_ObjectHideFlags: 0
  m_CorrespondingSourceObject: {fileID: 0}
  m_PrefabInstance: {fileID: 0}
  m_PrefabAsset: {fileID: 0}
  serializedVersion: 6
  m_Component:
  - component: {fileID: 727012072}
  - component: {fileID: 727012071}
  m_Layer: 0
  m_Name: StutterSinger
  m_TagString: Untagged
  m_Icon: {fileID: 0}
  m_NavMeshLayer: 0
  m_StaticEditorFlags: 0
  m_IsActive: 0
--- !u!114 &727012071
MonoBehaviour:
  m_ObjectHideFlags: 0
  m_CorrespondingSourceObject: {fileID: 0}
  m_PrefabInstance: {fileID: 0}
  m_PrefabAsset: {fileID: 0}
  m_GameObject: {fileID: 727012070}
  m_Enabled: 1
  m_EditorHideFlags: 0
  m_Script: {fileID: 11500000, guid: 91fdf6b0f43d1ba459e2dcd59a6ad805, type: 3}
  m_Name: 
  m_EditorClassIdentifier: 
  playerIndexToSimulate: 0
--- !u!4 &727012072
Transform:
  m_ObjectHideFlags: 0
  m_CorrespondingSourceObject: {fileID: 0}
  m_PrefabInstance: {fileID: 0}
  m_PrefabAsset: {fileID: 0}
  m_GameObject: {fileID: 727012070}
  m_LocalRotation: {x: 0, y: 0, z: 0, w: 1}
  m_LocalPosition: {x: 509.63995, y: 300.0832, z: -547.75}
  m_LocalScale: {x: 1, y: 1, z: 1}
  m_Children: []
  m_Father: {fileID: 0}
  m_RootOrder: 8
  m_LocalEulerAnglesHint: {x: 0, y: 0, z: 0}
--- !u!224 &746576793 stripped
RectTransform:
  m_CorrespondingSourceObject: {fileID: 1740204220683369330, guid: e2db2cdfcd84c1d4fbe3e38bae31b2ba,
    type: 3}
  m_PrefabInstance: {fileID: 1740204221145833707}
  m_PrefabAsset: {fileID: 0}
--- !u!1 &774528932
GameObject:
  m_ObjectHideFlags: 0
  m_CorrespondingSourceObject: {fileID: 0}
  m_PrefabInstance: {fileID: 0}
  m_PrefabAsset: {fileID: 0}
  serializedVersion: 6
  m_Component:
  - component: {fileID: 774528933}
  - component: {fileID: 774528935}
  - component: {fileID: 774528934}
  m_Layer: 0
  m_Name: TimeBarTitleLabel
  m_TagString: Untagged
  m_Icon: {fileID: 0}
  m_NavMeshLayer: 0
  m_StaticEditorFlags: 0
  m_IsActive: 1
--- !u!224 &774528933
RectTransform:
  m_ObjectHideFlags: 0
  m_CorrespondingSourceObject: {fileID: 0}
  m_PrefabInstance: {fileID: 0}
  m_PrefabAsset: {fileID: 0}
  m_GameObject: {fileID: 774528932}
  m_LocalRotation: {x: 0, y: 0, z: 0, w: 1}
  m_LocalPosition: {x: 0, y: 0, z: 0}
  m_LocalScale: {x: 1, y: 1, z: 1}
  m_Children: []
  m_Father: {fileID: 163774570}
  m_RootOrder: 1
  m_LocalEulerAnglesHint: {x: 0, y: 0, z: 0}
  m_AnchorMin: {x: 0.000000052452087, y: 0}
  m_AnchorMax: {x: 0.06769368, y: 1.0026321}
  m_AnchoredPosition: {x: 0, y: 0}
  m_SizeDelta: {x: 0, y: 0}
  m_Pivot: {x: 0.5, y: 0.5}
--- !u!114 &774528934
MonoBehaviour:
  m_ObjectHideFlags: 0
  m_CorrespondingSourceObject: {fileID: 0}
  m_PrefabInstance: {fileID: 0}
  m_PrefabAsset: {fileID: 0}
  m_GameObject: {fileID: 774528932}
  m_Enabled: 1
  m_EditorHideFlags: 0
  m_Script: {fileID: 11500000, guid: 5f7201a12d95ffc409449d95f23cf332, type: 3}
  m_Name: 
  m_EditorClassIdentifier: 
  m_Material: {fileID: 0}
  m_Color: {r: 1, g: 1, b: 1, a: 1}
  m_RaycastTarget: 0
  m_OnCullStateChanged:
    m_PersistentCalls:
      m_Calls: []
    m_TypeName: UnityEngine.UI.MaskableGraphic+CullStateChangedEvent, UnityEngine.UI,
      Version=1.0.0.0, Culture=neutral, PublicKeyToken=null
  m_FontData:
    m_Font: {fileID: 10102, guid: 0000000000000000e000000000000000, type: 0}
    m_FontSize: 14
    m_FontStyle: 0
    m_BestFit: 1
    m_MinSize: 5
    m_MaxSize: 40
    m_Alignment: 4
    m_AlignByGeometry: 0
    m_RichText: 1
    m_HorizontalOverflow: 1
    m_VerticalOverflow: 0
    m_LineSpacing: 1
  m_Text: TIME
--- !u!222 &774528935
CanvasRenderer:
  m_ObjectHideFlags: 0
  m_CorrespondingSourceObject: {fileID: 0}
  m_PrefabInstance: {fileID: 0}
  m_PrefabAsset: {fileID: 0}
  m_GameObject: {fileID: 774528932}
  m_CullTransparentMesh: 0
<<<<<<< HEAD
=======
--- !u!1 &857926564
GameObject:
  m_ObjectHideFlags: 0
  m_CorrespondingSourceObject: {fileID: 0}
  m_PrefabInstance: {fileID: 0}
  m_PrefabAsset: {fileID: 0}
  serializedVersion: 6
  m_Component:
  - component: {fileID: 857926565}
  - component: {fileID: 857926566}
  m_Layer: 0
  m_Name: StatsManager
  m_TagString: StatsManager
  m_Icon: {fileID: 0}
  m_NavMeshLayer: 0
  m_StaticEditorFlags: 0
  m_IsActive: 1
--- !u!4 &857926565
Transform:
  m_ObjectHideFlags: 0
  m_CorrespondingSourceObject: {fileID: 0}
  m_PrefabInstance: {fileID: 0}
  m_PrefabAsset: {fileID: 0}
  m_GameObject: {fileID: 857926564}
  m_LocalRotation: {x: 0, y: 0, z: 0, w: 1}
  m_LocalPosition: {x: 0, y: 0, z: 0}
  m_LocalScale: {x: 1, y: 1, z: 1}
  m_Children: []
  m_Father: {fileID: 1832391155}
  m_RootOrder: 16
  m_LocalEulerAnglesHint: {x: 0, y: 0, z: 0}
--- !u!114 &857926566
MonoBehaviour:
  m_ObjectHideFlags: 0
  m_CorrespondingSourceObject: {fileID: 0}
  m_PrefabInstance: {fileID: 0}
  m_PrefabAsset: {fileID: 0}
  m_GameObject: {fileID: 857926564}
  m_Enabled: 1
  m_EditorHideFlags: 0
  m_Script: {fileID: 11500000, guid: bd386d2a21c62d249a0f3c20661eba73, type: 3}
  m_Name: 
  m_EditorClassIdentifier: 
>>>>>>> 5d7de6aa
--- !u!1 &898766839
GameObject:
  m_ObjectHideFlags: 0
  m_CorrespondingSourceObject: {fileID: 0}
  m_PrefabInstance: {fileID: 0}
  m_PrefabAsset: {fileID: 0}
  serializedVersion: 6
  m_Component:
  - component: {fileID: 898766841}
  - component: {fileID: 898766840}
  m_Layer: 0
  m_Name: SingSceneFinisher
  m_TagString: Untagged
  m_Icon: {fileID: 0}
  m_NavMeshLayer: 0
  m_StaticEditorFlags: 0
  m_IsActive: 1
--- !u!114 &898766840
MonoBehaviour:
  m_ObjectHideFlags: 0
  m_CorrespondingSourceObject: {fileID: 0}
  m_PrefabInstance: {fileID: 0}
  m_PrefabAsset: {fileID: 0}
  m_GameObject: {fileID: 898766839}
  m_Enabled: 1
  m_EditorHideFlags: 0
  m_Script: {fileID: 11500000, guid: 232574d4ef532f84898091ca8b1bc0fd, type: 3}
  m_Name: 
  m_EditorClassIdentifier: 
--- !u!4 &898766841
Transform:
  m_ObjectHideFlags: 0
  m_CorrespondingSourceObject: {fileID: 0}
  m_PrefabInstance: {fileID: 0}
  m_PrefabAsset: {fileID: 0}
  m_GameObject: {fileID: 898766839}
  m_LocalRotation: {x: 0, y: 0, z: 0, w: 1}
  m_LocalPosition: {x: 496.1132, y: 296.42233, z: -282.25}
  m_LocalScale: {x: 1, y: 1, z: 1}
  m_Children: []
  m_Father: {fileID: 0}
  m_RootOrder: 5
  m_LocalEulerAnglesHint: {x: 0, y: 0, z: 0}
--- !u!1 &908260462
GameObject:
  m_ObjectHideFlags: 0
  m_CorrespondingSourceObject: {fileID: 0}
  m_PrefabInstance: {fileID: 0}
  m_PrefabAsset: {fileID: 0}
  serializedVersion: 6
  m_Component:
  - component: {fileID: 908260464}
  - component: {fileID: 908260463}
  m_Layer: 0
  m_Name: PerfectSinger
  m_TagString: Untagged
  m_Icon: {fileID: 0}
  m_NavMeshLayer: 0
  m_StaticEditorFlags: 0
  m_IsActive: 0
--- !u!114 &908260463
MonoBehaviour:
  m_ObjectHideFlags: 0
  m_CorrespondingSourceObject: {fileID: 0}
  m_PrefabInstance: {fileID: 0}
  m_PrefabAsset: {fileID: 0}
  m_GameObject: {fileID: 908260462}
  m_Enabled: 1
  m_EditorHideFlags: 0
  m_Script: {fileID: 11500000, guid: d6da0a75495a8c14d8759cbd74559601, type: 3}
  m_Name: 
  m_EditorClassIdentifier: 
  playerIndexToSimulate: 0
  offset: 12
--- !u!4 &908260464
Transform:
  m_ObjectHideFlags: 0
  m_CorrespondingSourceObject: {fileID: 0}
  m_PrefabInstance: {fileID: 0}
  m_PrefabAsset: {fileID: 0}
  m_GameObject: {fileID: 908260462}
  m_LocalRotation: {x: 0, y: 0, z: 0, w: 1}
  m_LocalPosition: {x: 459.0332, y: 181.81367, z: -374.84143}
  m_LocalScale: {x: 1, y: 1, z: 1}
  m_Children: []
  m_Father: {fileID: 0}
  m_RootOrder: 6
  m_LocalEulerAnglesHint: {x: 0, y: 0, z: 0}
--- !u!224 &1098468896 stripped
RectTransform:
  m_CorrespondingSourceObject: {fileID: 7998560839839612130, guid: b6d86aaa88ec3d7479a2f42f735481a1,
    type: 3}
  m_PrefabInstance: {fileID: 7998560840922182338}
  m_PrefabAsset: {fileID: 0}
--- !u!114 &1098468898 stripped
MonoBehaviour:
  m_CorrespondingSourceObject: {fileID: 7998560839839612128, guid: b6d86aaa88ec3d7479a2f42f735481a1,
    type: 3}
  m_PrefabInstance: {fileID: 7998560840922182338}
  m_PrefabAsset: {fileID: 0}
  m_GameObject: {fileID: 0}
  m_Enabled: 1
  m_EditorHideFlags: 0
  m_Script: {fileID: 11500000, guid: 88ca229540b0d644ea7457192176f0fc, type: 3}
  m_Name: 
  m_EditorClassIdentifier: 
--- !u!1001 &1157541967
PrefabInstance:
  m_ObjectHideFlags: 0
  serializedVersion: 2
  m_Modification:
    m_TransformParent: {fileID: 1687566377}
    m_Modifications:
    - target: {fileID: 866456455668874477, guid: cc8f106d10591de4a91b0218e3d137da,
        type: 3}
      propertyPath: m_Name
      value: UiRecordedNotePrefab (1)
      objectReference: {fileID: 0}
    - target: {fileID: 9030090544604440398, guid: cc8f106d10591de4a91b0218e3d137da,
        type: 3}
      propertyPath: m_LocalPosition.x
      value: 0
      objectReference: {fileID: 0}
    - target: {fileID: 9030090544604440398, guid: cc8f106d10591de4a91b0218e3d137da,
        type: 3}
      propertyPath: m_LocalPosition.y
      value: 0
      objectReference: {fileID: 0}
    - target: {fileID: 9030090544604440398, guid: cc8f106d10591de4a91b0218e3d137da,
        type: 3}
      propertyPath: m_LocalPosition.z
      value: 0
      objectReference: {fileID: 0}
    - target: {fileID: 9030090544604440398, guid: cc8f106d10591de4a91b0218e3d137da,
        type: 3}
      propertyPath: m_LocalRotation.x
      value: -0
      objectReference: {fileID: 0}
    - target: {fileID: 9030090544604440398, guid: cc8f106d10591de4a91b0218e3d137da,
        type: 3}
      propertyPath: m_LocalRotation.y
      value: -0
      objectReference: {fileID: 0}
    - target: {fileID: 9030090544604440398, guid: cc8f106d10591de4a91b0218e3d137da,
        type: 3}
      propertyPath: m_LocalRotation.z
      value: -0
      objectReference: {fileID: 0}
    - target: {fileID: 9030090544604440398, guid: cc8f106d10591de4a91b0218e3d137da,
        type: 3}
      propertyPath: m_LocalRotation.w
      value: 1
      objectReference: {fileID: 0}
    - target: {fileID: 9030090544604440398, guid: cc8f106d10591de4a91b0218e3d137da,
        type: 3}
      propertyPath: m_RootOrder
      value: 1
      objectReference: {fileID: 0}
    - target: {fileID: 9030090544604440398, guid: cc8f106d10591de4a91b0218e3d137da,
        type: 3}
      propertyPath: m_LocalEulerAnglesHint.x
      value: 0
      objectReference: {fileID: 0}
    - target: {fileID: 9030090544604440398, guid: cc8f106d10591de4a91b0218e3d137da,
        type: 3}
      propertyPath: m_LocalEulerAnglesHint.y
      value: 0
      objectReference: {fileID: 0}
    - target: {fileID: 9030090544604440398, guid: cc8f106d10591de4a91b0218e3d137da,
        type: 3}
      propertyPath: m_LocalEulerAnglesHint.z
      value: 0
      objectReference: {fileID: 0}
    - target: {fileID: 9030090544604440398, guid: cc8f106d10591de4a91b0218e3d137da,
        type: 3}
      propertyPath: m_AnchoredPosition.x
      value: -56.399994
      objectReference: {fileID: 0}
    - target: {fileID: 9030090544604440398, guid: cc8f106d10591de4a91b0218e3d137da,
        type: 3}
      propertyPath: m_AnchoredPosition.y
      value: 0
      objectReference: {fileID: 0}
    - target: {fileID: 9030090544604440398, guid: cc8f106d10591de4a91b0218e3d137da,
        type: 3}
      propertyPath: m_SizeDelta.x
      value: -355
      objectReference: {fileID: 0}
    - target: {fileID: 9030090544604440398, guid: cc8f106d10591de4a91b0218e3d137da,
        type: 3}
      propertyPath: m_SizeDelta.y
      value: 20
      objectReference: {fileID: 0}
    - target: {fileID: 9030090544604440398, guid: cc8f106d10591de4a91b0218e3d137da,
        type: 3}
      propertyPath: m_AnchorMin.x
      value: 0
      objectReference: {fileID: 0}
    - target: {fileID: 9030090544604440398, guid: cc8f106d10591de4a91b0218e3d137da,
        type: 3}
      propertyPath: m_AnchorMin.y
      value: 0.5
      objectReference: {fileID: 0}
    - target: {fileID: 9030090544604440398, guid: cc8f106d10591de4a91b0218e3d137da,
        type: 3}
      propertyPath: m_AnchorMax.x
      value: 1
      objectReference: {fileID: 0}
    - target: {fileID: 9030090544604440398, guid: cc8f106d10591de4a91b0218e3d137da,
        type: 3}
      propertyPath: m_AnchorMax.y
      value: 0.5
      objectReference: {fileID: 0}
    - target: {fileID: 9030090544604440398, guid: cc8f106d10591de4a91b0218e3d137da,
        type: 3}
      propertyPath: m_Pivot.x
      value: 0.5
      objectReference: {fileID: 0}
    - target: {fileID: 9030090544604440398, guid: cc8f106d10591de4a91b0218e3d137da,
        type: 3}
      propertyPath: m_Pivot.y
      value: 0.5
      objectReference: {fileID: 0}
    - target: {fileID: 730526333788458355, guid: cc8f106d10591de4a91b0218e3d137da,
        type: 3}
      propertyPath: m_AnchoredPosition.x
      value: 343.1
      objectReference: {fileID: 0}
    - target: {fileID: 730526333788458355, guid: cc8f106d10591de4a91b0218e3d137da,
        type: 3}
      propertyPath: m_AnchoredPosition.y
      value: 0
      objectReference: {fileID: 0}
    - target: {fileID: 730526333788458355, guid: cc8f106d10591de4a91b0218e3d137da,
        type: 3}
      propertyPath: m_SizeDelta.x
      value: -264.9
      objectReference: {fileID: 0}
    - target: {fileID: 1473120825482942063, guid: cc8f106d10591de4a91b0218e3d137da,
        type: 3}
      propertyPath: m_IsActive
      value: 1
      objectReference: {fileID: 0}
    m_RemovedComponents: []
  m_SourcePrefab: {fileID: 100100000, guid: cc8f106d10591de4a91b0218e3d137da, type: 3}
--- !u!1 &1205837950
GameObject:
  m_ObjectHideFlags: 0
  m_CorrespondingSourceObject: {fileID: 0}
  m_PrefabInstance: {fileID: 0}
  m_PrefabAsset: {fileID: 0}
  serializedVersion: 6
  m_Component:
  - component: {fileID: 1205837951}
  - component: {fileID: 1205837954}
  - component: {fileID: 1205837953}
  m_Layer: 5
  m_Name: ControlsInfo
  m_TagString: Untagged
  m_Icon: {fileID: 0}
  m_NavMeshLayer: 0
  m_StaticEditorFlags: 0
  m_IsActive: 1
--- !u!224 &1205837951
RectTransform:
  m_ObjectHideFlags: 0
  m_CorrespondingSourceObject: {fileID: 0}
  m_PrefabInstance: {fileID: 0}
  m_PrefabAsset: {fileID: 0}
  m_GameObject: {fileID: 1205837950}
  m_LocalRotation: {x: -0, y: -0, z: -0, w: 1}
  m_LocalPosition: {x: 0, y: 0, z: 0}
  m_LocalScale: {x: 1, y: 1, z: 1}
  m_Children: []
  m_Father: {fileID: 1219814412}
  m_RootOrder: 2
  m_LocalEulerAnglesHint: {x: 0, y: 0, z: 0}
  m_AnchorMin: {x: 0, y: 0.1789167}
  m_AnchorMax: {x: 1, y: 0.46075}
  m_AnchoredPosition: {x: 0, y: 0}
  m_SizeDelta: {x: 0, y: 0}
  m_Pivot: {x: 0.5, y: 0.5}
--- !u!114 &1205837953
MonoBehaviour:
  m_ObjectHideFlags: 0
  m_CorrespondingSourceObject: {fileID: 0}
  m_PrefabInstance: {fileID: 0}
  m_PrefabAsset: {fileID: 0}
  m_GameObject: {fileID: 1205837950}
  m_Enabled: 1
  m_EditorHideFlags: 0
  m_Script: {fileID: 11500000, guid: 5f7201a12d95ffc409449d95f23cf332, type: 3}
  m_Name: 
  m_EditorClassIdentifier: 
  m_Material: {fileID: 0}
  m_Color: {r: 1, g: 1, b: 1, a: 1}
  m_RaycastTarget: 1
  m_OnCullStateChanged:
    m_PersistentCalls:
      m_Calls: []
    m_TypeName: UnityEngine.UI.MaskableGraphic+CullStateChangedEvent, UnityEngine.UI,
      Version=1.0.0.0, Culture=neutral, PublicKeyToken=null
  m_FontData:
    m_Font: {fileID: 10102, guid: 0000000000000000e000000000000000, type: 0}
    m_FontSize: 14
    m_FontStyle: 0
    m_BestFit: 1
    m_MinSize: 10
    m_MaxSize: 20
    m_Alignment: 4
    m_AlignByGeometry: 0
    m_RichText: 1
    m_HorizontalOverflow: 0
    m_VerticalOverflow: 0
    m_LineSpacing: 1
  m_Text: 'Space : continue


    S : Skip to next lyrics

    R : Restart song

    E : Open song in editor

    Escape : Cancel singing and show results'
--- !u!222 &1205837954
CanvasRenderer:
  m_ObjectHideFlags: 0
  m_CorrespondingSourceObject: {fileID: 0}
  m_PrefabInstance: {fileID: 0}
  m_PrefabAsset: {fileID: 0}
  m_GameObject: {fileID: 1205837950}
  m_CullTransparentMesh: 0
--- !u!1 &1219814411
GameObject:
  m_ObjectHideFlags: 0
  m_CorrespondingSourceObject: {fileID: 0}
  m_PrefabInstance: {fileID: 0}
  m_PrefabAsset: {fileID: 0}
  serializedVersion: 6
  m_Component:
  - component: {fileID: 1219814412}
  m_Layer: 5
  m_Name: PauseOverlay
  m_TagString: Untagged
  m_Icon: {fileID: 0}
  m_NavMeshLayer: 0
  m_StaticEditorFlags: 0
  m_IsActive: 0
--- !u!224 &1219814412
RectTransform:
  m_ObjectHideFlags: 0
  m_CorrespondingSourceObject: {fileID: 0}
  m_PrefabInstance: {fileID: 0}
  m_PrefabAsset: {fileID: 0}
  m_GameObject: {fileID: 1219814411}
  m_LocalRotation: {x: 0, y: 0, z: 0, w: 1}
  m_LocalPosition: {x: 0, y: 0, z: 0}
  m_LocalScale: {x: 1, y: 1, z: 1}
  m_Children:
  - {fileID: 1343510744}
  - {fileID: 1767457018}
  - {fileID: 1205837951}
  m_Father: {fileID: 320770006}
  m_RootOrder: 6
  m_LocalEulerAnglesHint: {x: 0, y: 0, z: 0}
  m_AnchorMin: {x: 0, y: 0}
  m_AnchorMax: {x: 1, y: 1}
  m_AnchoredPosition: {x: 0, y: 0}
  m_SizeDelta: {x: 0, y: 0}
  m_Pivot: {x: 0.5, y: 0.5}
--- !u!1001 &1273475884
PrefabInstance:
  m_ObjectHideFlags: 0
  serializedVersion: 2
  m_Modification:
    m_TransformParent: {fileID: 214880529}
    m_Modifications:
    - target: {fileID: 8590359238075033078, guid: 67fe67780e740264b9c255cd9777445d,
        type: 3}
      propertyPath: m_Name
      value: UiNotePrefab
      objectReference: {fileID: 0}
    - target: {fileID: 8590359238081736741, guid: 67fe67780e740264b9c255cd9777445d,
        type: 3}
      propertyPath: m_Color.r
      value: 0
      objectReference: {fileID: 0}
    - target: {fileID: 8590359238081736741, guid: 67fe67780e740264b9c255cd9777445d,
        type: 3}
      propertyPath: m_Color.g
      value: 0
      objectReference: {fileID: 0}
    - target: {fileID: 8590359238081736741, guid: 67fe67780e740264b9c255cd9777445d,
        type: 3}
      propertyPath: m_Color.b
      value: 0
      objectReference: {fileID: 0}
    - target: {fileID: 8590359238075033077, guid: 67fe67780e740264b9c255cd9777445d,
        type: 3}
      propertyPath: m_LocalPosition.x
      value: 0
      objectReference: {fileID: 0}
    - target: {fileID: 8590359238075033077, guid: 67fe67780e740264b9c255cd9777445d,
        type: 3}
      propertyPath: m_LocalPosition.y
      value: 0
      objectReference: {fileID: 0}
    - target: {fileID: 8590359238075033077, guid: 67fe67780e740264b9c255cd9777445d,
        type: 3}
      propertyPath: m_LocalPosition.z
      value: 0
      objectReference: {fileID: 0}
    - target: {fileID: 8590359238075033077, guid: 67fe67780e740264b9c255cd9777445d,
        type: 3}
      propertyPath: m_LocalRotation.x
      value: -0
      objectReference: {fileID: 0}
    - target: {fileID: 8590359238075033077, guid: 67fe67780e740264b9c255cd9777445d,
        type: 3}
      propertyPath: m_LocalRotation.y
      value: -0
      objectReference: {fileID: 0}
    - target: {fileID: 8590359238075033077, guid: 67fe67780e740264b9c255cd9777445d,
        type: 3}
      propertyPath: m_LocalRotation.z
      value: -0
      objectReference: {fileID: 0}
    - target: {fileID: 8590359238075033077, guid: 67fe67780e740264b9c255cd9777445d,
        type: 3}
      propertyPath: m_LocalRotation.w
      value: 1
      objectReference: {fileID: 0}
    - target: {fileID: 8590359238075033077, guid: 67fe67780e740264b9c255cd9777445d,
        type: 3}
      propertyPath: m_RootOrder
      value: 0
      objectReference: {fileID: 0}
    - target: {fileID: 8590359238075033077, guid: 67fe67780e740264b9c255cd9777445d,
        type: 3}
      propertyPath: m_LocalEulerAnglesHint.x
      value: 0
      objectReference: {fileID: 0}
    - target: {fileID: 8590359238075033077, guid: 67fe67780e740264b9c255cd9777445d,
        type: 3}
      propertyPath: m_LocalEulerAnglesHint.y
      value: 0
      objectReference: {fileID: 0}
    - target: {fileID: 8590359238075033077, guid: 67fe67780e740264b9c255cd9777445d,
        type: 3}
      propertyPath: m_LocalEulerAnglesHint.z
      value: 0
      objectReference: {fileID: 0}
    - target: {fileID: 8590359238075033077, guid: 67fe67780e740264b9c255cd9777445d,
        type: 3}
      propertyPath: m_AnchoredPosition.x
      value: 0
      objectReference: {fileID: 0}
    - target: {fileID: 8590359238075033077, guid: 67fe67780e740264b9c255cd9777445d,
        type: 3}
      propertyPath: m_AnchoredPosition.y
      value: 0
      objectReference: {fileID: 0}
    - target: {fileID: 8590359238075033077, guid: 67fe67780e740264b9c255cd9777445d,
        type: 3}
      propertyPath: m_SizeDelta.x
      value: 0
      objectReference: {fileID: 0}
    - target: {fileID: 8590359238075033077, guid: 67fe67780e740264b9c255cd9777445d,
        type: 3}
      propertyPath: m_SizeDelta.y
      value: 20
      objectReference: {fileID: 0}
    - target: {fileID: 8590359238075033077, guid: 67fe67780e740264b9c255cd9777445d,
        type: 3}
      propertyPath: m_AnchorMin.x
      value: 0
      objectReference: {fileID: 0}
    - target: {fileID: 8590359238075033077, guid: 67fe67780e740264b9c255cd9777445d,
        type: 3}
      propertyPath: m_AnchorMin.y
      value: 0.5
      objectReference: {fileID: 0}
    - target: {fileID: 8590359238075033077, guid: 67fe67780e740264b9c255cd9777445d,
        type: 3}
      propertyPath: m_AnchorMax.x
      value: 1
      objectReference: {fileID: 0}
    - target: {fileID: 8590359238075033077, guid: 67fe67780e740264b9c255cd9777445d,
        type: 3}
      propertyPath: m_AnchorMax.y
      value: 0.5
      objectReference: {fileID: 0}
    - target: {fileID: 8590359238075033077, guid: 67fe67780e740264b9c255cd9777445d,
        type: 3}
      propertyPath: m_Pivot.x
      value: 0.5
      objectReference: {fileID: 0}
    - target: {fileID: 8590359238075033077, guid: 67fe67780e740264b9c255cd9777445d,
        type: 3}
      propertyPath: m_Pivot.y
      value: 0.5
      objectReference: {fileID: 0}
    - target: {fileID: 8590359238897754697, guid: 67fe67780e740264b9c255cd9777445d,
        type: 3}
      propertyPath: m_FontData.m_MinSize
      value: 2
      objectReference: {fileID: 0}
    - target: {fileID: 2964507941434883331, guid: 67fe67780e740264b9c255cd9777445d,
        type: 3}
      propertyPath: m_AnchoredPosition.x
      value: -0.005004883
      objectReference: {fileID: 0}
    - target: {fileID: 2964507941434883331, guid: 67fe67780e740264b9c255cd9777445d,
        type: 3}
      propertyPath: m_AnchoredPosition.y
      value: -0.005001068
      objectReference: {fileID: 0}
    m_RemovedComponents: []
  m_SourcePrefab: {fileID: 100100000, guid: 67fe67780e740264b9c255cd9777445d, type: 3}
--- !u!1 &1343358234
GameObject:
  m_ObjectHideFlags: 0
  m_CorrespondingSourceObject: {fileID: 0}
  m_PrefabInstance: {fileID: 0}
  m_PrefabAsset: {fileID: 0}
  serializedVersion: 6
  m_Component:
  - component: {fileID: 1343358236}
  - component: {fileID: 1343358235}
  m_Layer: 0
  m_Name: ChangingOffsetSinger
  m_TagString: Untagged
  m_Icon: {fileID: 0}
  m_NavMeshLayer: 0
  m_StaticEditorFlags: 0
  m_IsActive: 0
--- !u!114 &1343358235
MonoBehaviour:
  m_ObjectHideFlags: 0
  m_CorrespondingSourceObject: {fileID: 0}
  m_PrefabInstance: {fileID: 0}
  m_PrefabAsset: {fileID: 0}
  m_GameObject: {fileID: 1343358234}
  m_Enabled: 1
  m_EditorHideFlags: 0
  m_Script: {fileID: 11500000, guid: 6be2f30665fd64c47bd168248d708334, type: 3}
  m_Name: 
  m_EditorClassIdentifier: 
  playerIndexToSimulate: 0
  maxOffset: 5
--- !u!4 &1343358236
Transform:
  m_ObjectHideFlags: 0
  m_CorrespondingSourceObject: {fileID: 0}
  m_PrefabInstance: {fileID: 0}
  m_PrefabAsset: {fileID: 0}
  m_GameObject: {fileID: 1343358234}
  m_LocalRotation: {x: 0, y: 0, z: 0, w: 1}
  m_LocalPosition: {x: 509.63995, y: 300.0832, z: -547.75}
  m_LocalScale: {x: 1, y: 1, z: 1}
  m_Children: []
  m_Father: {fileID: 0}
  m_RootOrder: 7
  m_LocalEulerAnglesHint: {x: 0, y: 0, z: 0}
--- !u!1 &1343510743
GameObject:
  m_ObjectHideFlags: 0
  m_CorrespondingSourceObject: {fileID: 0}
  m_PrefabInstance: {fileID: 0}
  m_PrefabAsset: {fileID: 0}
  serializedVersion: 6
  m_Component:
  - component: {fileID: 1343510744}
  - component: {fileID: 1343510746}
  - component: {fileID: 1343510745}
  m_Layer: 5
  m_Name: Background
  m_TagString: Untagged
  m_Icon: {fileID: 0}
  m_NavMeshLayer: 0
  m_StaticEditorFlags: 0
  m_IsActive: 1
--- !u!224 &1343510744
RectTransform:
  m_ObjectHideFlags: 0
  m_CorrespondingSourceObject: {fileID: 0}
  m_PrefabInstance: {fileID: 0}
  m_PrefabAsset: {fileID: 0}
  m_GameObject: {fileID: 1343510743}
  m_LocalRotation: {x: 0, y: 0, z: 0, w: 1}
  m_LocalPosition: {x: 0, y: 0, z: 0}
  m_LocalScale: {x: 1, y: 1, z: 1}
  m_Children: []
  m_Father: {fileID: 1219814412}
  m_RootOrder: 0
  m_LocalEulerAnglesHint: {x: 0, y: 0, z: 0}
  m_AnchorMin: {x: 0, y: 0}
  m_AnchorMax: {x: 1, y: 1}
  m_AnchoredPosition: {x: 0, y: 0}
  m_SizeDelta: {x: 0, y: 0}
  m_Pivot: {x: 0.5, y: 0.5}
--- !u!114 &1343510745
MonoBehaviour:
  m_ObjectHideFlags: 0
  m_CorrespondingSourceObject: {fileID: 0}
  m_PrefabInstance: {fileID: 0}
  m_PrefabAsset: {fileID: 0}
  m_GameObject: {fileID: 1343510743}
  m_Enabled: 1
  m_EditorHideFlags: 0
  m_Script: {fileID: 11500000, guid: fe87c0e1cc204ed48ad3b37840f39efc, type: 3}
  m_Name: 
  m_EditorClassIdentifier: 
  m_Material: {fileID: 0}
  m_Color: {r: 0, g: 0, b: 0, a: 0.5176471}
  m_RaycastTarget: 1
  m_OnCullStateChanged:
    m_PersistentCalls:
      m_Calls: []
    m_TypeName: UnityEngine.UI.MaskableGraphic+CullStateChangedEvent, UnityEngine.UI,
      Version=1.0.0.0, Culture=neutral, PublicKeyToken=null
  m_Sprite: {fileID: 0}
  m_Type: 0
  m_PreserveAspect: 0
  m_FillCenter: 1
  m_FillMethod: 4
  m_FillAmount: 1
  m_FillClockwise: 1
  m_FillOrigin: 0
  m_UseSpriteMesh: 0
  m_PixelsPerUnitMultiplier: 1
--- !u!222 &1343510746
CanvasRenderer:
  m_ObjectHideFlags: 0
  m_CorrespondingSourceObject: {fileID: 0}
  m_PrefabInstance: {fileID: 0}
  m_PrefabAsset: {fileID: 0}
  m_GameObject: {fileID: 1343510743}
  m_CullTransparentMesh: 0
--- !u!224 &1411281007 stripped
RectTransform:
  m_CorrespondingSourceObject: {fileID: 1570843823581990794, guid: 5ca122de3e6e3e046b5afdf99555504c,
    type: 3}
  m_PrefabInstance: {fileID: 1570843824855908325}
  m_PrefabAsset: {fileID: 0}
--- !u!1 &1427931087
GameObject:
  m_ObjectHideFlags: 0
  m_CorrespondingSourceObject: {fileID: 0}
  m_PrefabInstance: {fileID: 0}
  m_PrefabAsset: {fileID: 0}
  serializedVersion: 6
  m_Component:
  - component: {fileID: 1427931089}
  - component: {fileID: 1427931088}
  m_Layer: 0
  m_Name: SingSceneController
  m_TagString: Untagged
  m_Icon: {fileID: 0}
  m_NavMeshLayer: 0
  m_StaticEditorFlags: 0
  m_IsActive: 1
--- !u!114 &1427931088
MonoBehaviour:
  m_ObjectHideFlags: 0
  m_CorrespondingSourceObject: {fileID: 0}
  m_PrefabInstance: {fileID: 0}
  m_PrefabAsset: {fileID: 0}
  m_GameObject: {fileID: 1427931087}
  m_Enabled: 1
  m_EditorHideFlags: 0
  m_Script: {fileID: 11500000, guid: 0c11810cb9527c047beda7fd4b488be2, type: 3}
  m_Name: 
  m_EditorClassIdentifier: 
  pauseOverlay: {fileID: 1219814411}
  playerControllerPrefab: {fileID: 2965445179344377450, guid: 614fa56bea7fef5428e98f6522cee8eb,
    type: 3}
  backgroundImage: {fileID: 242843843}
  songAudioPlayer: {fileID: 1098468898}
  songVideoPlayer: {fileID: 227833046}
  playerUiArea: {fileID: 245391955}
--- !u!4 &1427931089
Transform:
  m_ObjectHideFlags: 0
  m_CorrespondingSourceObject: {fileID: 0}
  m_PrefabInstance: {fileID: 0}
  m_PrefabAsset: {fileID: 0}
  m_GameObject: {fileID: 1427931087}
  m_LocalRotation: {x: 0, y: 0, z: 0, w: 1}
  m_LocalPosition: {x: 399.7108, y: 340.62698, z: -162.22272}
  m_LocalScale: {x: 1, y: 1, z: 1}
  m_Children: []
  m_Father: {fileID: 0}
  m_RootOrder: 2
  m_LocalEulerAnglesHint: {x: 0, y: 0, z: 0}
--- !u!224 &1509412936 stripped
RectTransform:
  m_CorrespondingSourceObject: {fileID: 2694169438086150537, guid: cfe0e826bda13d04c9d90a045027b253,
    type: 3}
  m_PrefabInstance: {fileID: 7194687702807011348}
  m_PrefabAsset: {fileID: 0}
--- !u!114 &1524246813 stripped
MonoBehaviour:
  m_CorrespondingSourceObject: {fileID: 1570843823628408568, guid: 5ca122de3e6e3e046b5afdf99555504c,
    type: 3}
  m_PrefabInstance: {fileID: 1570843824855908325}
  m_PrefabAsset: {fileID: 0}
  m_GameObject: {fileID: 0}
  m_Enabled: 1
  m_EditorHideFlags: 0
  m_Script: {fileID: 11500000, guid: 5f7201a12d95ffc409449d95f23cf332, type: 3}
  m_Name: 
  m_EditorClassIdentifier: 
--- !u!1 &1567994487
GameObject:
  m_ObjectHideFlags: 0
  m_CorrespondingSourceObject: {fileID: 0}
  m_PrefabInstance: {fileID: 0}
  m_PrefabAsset: {fileID: 0}
  serializedVersion: 6
  m_Component:
  - component: {fileID: 1567994488}
  - component: {fileID: 1567994490}
  - component: {fileID: 1567994489}
  m_Layer: 5
  m_Name: DummySpaceIfOnlyOnePlayerController
  m_TagString: Untagged
  m_Icon: {fileID: 0}
  m_NavMeshLayer: 0
  m_StaticEditorFlags: 0
  m_IsActive: 1
--- !u!224 &1567994488
RectTransform:
  m_ObjectHideFlags: 0
  m_CorrespondingSourceObject: {fileID: 0}
  m_PrefabInstance: {fileID: 0}
  m_PrefabAsset: {fileID: 0}
  m_GameObject: {fileID: 1567994487}
  m_LocalRotation: {x: 0, y: 0, z: 0, w: 1}
  m_LocalPosition: {x: 0, y: 0, z: 0}
  m_LocalScale: {x: 1, y: 1, z: 1}
  m_Children: []
  m_Father: {fileID: 245391953}
  m_RootOrder: 1
  m_LocalEulerAnglesHint: {x: 0, y: 0, z: 0}
  m_AnchorMin: {x: 0, y: 0}
  m_AnchorMax: {x: 0, y: 0}
  m_AnchoredPosition: {x: 0, y: 0}
  m_SizeDelta: {x: 0, y: 0}
  m_Pivot: {x: 0.5, y: 0.5}
--- !u!114 &1567994489
MonoBehaviour:
  m_ObjectHideFlags: 0
  m_CorrespondingSourceObject: {fileID: 0}
  m_PrefabInstance: {fileID: 0}
  m_PrefabAsset: {fileID: 0}
  m_GameObject: {fileID: 1567994487}
  m_Enabled: 1
  m_EditorHideFlags: 0
  m_Script: {fileID: 11500000, guid: 2f7b248cfb527c749b34fe9d9440fb1d, type: 3}
  m_Name: 
  m_EditorClassIdentifier: 
--- !u!114 &1567994490
MonoBehaviour:
  m_ObjectHideFlags: 0
  m_CorrespondingSourceObject: {fileID: 0}
  m_PrefabInstance: {fileID: 0}
  m_PrefabAsset: {fileID: 0}
  m_GameObject: {fileID: 1567994487}
  m_Enabled: 1
  m_EditorHideFlags: 0
  m_Script: {fileID: 11500000, guid: 306cc8c2b49d7114eaa3623786fc2126, type: 3}
  m_Name: 
  m_EditorClassIdentifier: 
  m_IgnoreLayout: 0
  m_MinWidth: -1
  m_MinHeight: -1
  m_PreferredWidth: -1
  m_PreferredHeight: 260
  m_FlexibleWidth: -1
  m_FlexibleHeight: -1
  m_LayoutPriority: 1
--- !u!224 &1687566377 stripped
RectTransform:
  m_CorrespondingSourceObject: {fileID: 2587138191213194081, guid: e2db2cdfcd84c1d4fbe3e38bae31b2ba,
    type: 3}
  m_PrefabInstance: {fileID: 1740204221145833707}
  m_PrefabAsset: {fileID: 0}
--- !u!1 &1767457017
GameObject:
  m_ObjectHideFlags: 0
  m_CorrespondingSourceObject: {fileID: 0}
  m_PrefabInstance: {fileID: 0}
  m_PrefabAsset: {fileID: 0}
  serializedVersion: 6
  m_Component:
  - component: {fileID: 1767457018}
  - component: {fileID: 1767457020}
  - component: {fileID: 1767457019}
  m_Layer: 5
  m_Name: Text
  m_TagString: Untagged
  m_Icon: {fileID: 0}
  m_NavMeshLayer: 0
  m_StaticEditorFlags: 0
  m_IsActive: 1
--- !u!224 &1767457018
RectTransform:
  m_ObjectHideFlags: 0
  m_CorrespondingSourceObject: {fileID: 0}
  m_PrefabInstance: {fileID: 0}
  m_PrefabAsset: {fileID: 0}
  m_GameObject: {fileID: 1767457017}
  m_LocalRotation: {x: 0, y: 0, z: 0, w: 1}
  m_LocalPosition: {x: 0, y: 0, z: 0}
  m_LocalScale: {x: 1, y: 1, z: 1}
  m_Children: []
  m_Father: {fileID: 1219814412}
  m_RootOrder: 1
  m_LocalEulerAnglesHint: {x: 0, y: 0, z: 0}
  m_AnchorMin: {x: 0, y: 0}
  m_AnchorMax: {x: 1, y: 1}
  m_AnchoredPosition: {x: 0, y: 0}
  m_SizeDelta: {x: 0, y: 0}
  m_Pivot: {x: 0.5, y: 0.5}
--- !u!114 &1767457019
MonoBehaviour:
  m_ObjectHideFlags: 0
  m_CorrespondingSourceObject: {fileID: 0}
  m_PrefabInstance: {fileID: 0}
  m_PrefabAsset: {fileID: 0}
  m_GameObject: {fileID: 1767457017}
  m_Enabled: 1
  m_EditorHideFlags: 0
  m_Script: {fileID: 11500000, guid: 5f7201a12d95ffc409449d95f23cf332, type: 3}
  m_Name: 
  m_EditorClassIdentifier: 
  m_Material: {fileID: 0}
  m_Color: {r: 1, g: 1, b: 1, a: 1}
  m_RaycastTarget: 1
  m_OnCullStateChanged:
    m_PersistentCalls:
      m_Calls: []
    m_TypeName: UnityEngine.UI.MaskableGraphic+CullStateChangedEvent, UnityEngine.UI,
      Version=1.0.0.0, Culture=neutral, PublicKeyToken=null
  m_FontData:
    m_Font: {fileID: 10102, guid: 0000000000000000e000000000000000, type: 0}
    m_FontSize: 14
    m_FontStyle: 0
    m_BestFit: 1
    m_MinSize: 10
    m_MaxSize: 40
    m_Alignment: 4
    m_AlignByGeometry: 0
    m_RichText: 1
    m_HorizontalOverflow: 0
    m_VerticalOverflow: 0
    m_LineSpacing: 1
  m_Text: <i>Pause</i>
--- !u!222 &1767457020
CanvasRenderer:
  m_ObjectHideFlags: 0
  m_CorrespondingSourceObject: {fileID: 0}
  m_PrefabInstance: {fileID: 0}
  m_PrefabAsset: {fileID: 0}
  m_GameObject: {fileID: 1767457017}
  m_CullTransparentMesh: 0
--- !u!20 &1776726755 stripped
Camera:
  m_CorrespondingSourceObject: {fileID: 8336803230902400180, guid: 526f667f64d4f6949a1aa2bbba7ef376,
    type: 3}
  m_PrefabInstance: {fileID: 1832391154}
  m_PrefabAsset: {fileID: 0}
--- !u!1001 &1832391154
PrefabInstance:
  m_ObjectHideFlags: 0
  serializedVersion: 2
  m_Modification:
    m_TransformParent: {fileID: 0}
    m_Modifications:
    - target: {fileID: 1197462286522570267, guid: 526f667f64d4f6949a1aa2bbba7ef376,
        type: 3}
      propertyPath: m_Name
      value: CommonSceneObjects
      objectReference: {fileID: 0}
    - target: {fileID: 8069444317427349030, guid: 526f667f64d4f6949a1aa2bbba7ef376,
        type: 3}
      propertyPath: m_LocalPosition.x
      value: 310.12363
      objectReference: {fileID: 0}
    - target: {fileID: 8069444317427349030, guid: 526f667f64d4f6949a1aa2bbba7ef376,
        type: 3}
      propertyPath: m_LocalPosition.y
      value: 354.77222
      objectReference: {fileID: 0}
    - target: {fileID: 8069444317427349030, guid: 526f667f64d4f6949a1aa2bbba7ef376,
        type: 3}
      propertyPath: m_LocalPosition.z
      value: -119.334206
      objectReference: {fileID: 0}
    - target: {fileID: 8069444317427349030, guid: 526f667f64d4f6949a1aa2bbba7ef376,
        type: 3}
      propertyPath: m_LocalRotation.x
      value: 0
      objectReference: {fileID: 0}
    - target: {fileID: 8069444317427349030, guid: 526f667f64d4f6949a1aa2bbba7ef376,
        type: 3}
      propertyPath: m_LocalRotation.y
      value: 0
      objectReference: {fileID: 0}
    - target: {fileID: 8069444317427349030, guid: 526f667f64d4f6949a1aa2bbba7ef376,
        type: 3}
      propertyPath: m_LocalRotation.z
      value: 0
      objectReference: {fileID: 0}
    - target: {fileID: 8069444317427349030, guid: 526f667f64d4f6949a1aa2bbba7ef376,
        type: 3}
      propertyPath: m_LocalRotation.w
      value: 1
      objectReference: {fileID: 0}
    - target: {fileID: 8069444317427349030, guid: 526f667f64d4f6949a1aa2bbba7ef376,
        type: 3}
      propertyPath: m_RootOrder
      value: 0
      objectReference: {fileID: 0}
    - target: {fileID: 8069444317427349030, guid: 526f667f64d4f6949a1aa2bbba7ef376,
        type: 3}
      propertyPath: m_LocalEulerAnglesHint.x
      value: 0
      objectReference: {fileID: 0}
    - target: {fileID: 8069444317427349030, guid: 526f667f64d4f6949a1aa2bbba7ef376,
        type: 3}
      propertyPath: m_LocalEulerAnglesHint.y
      value: 0
      objectReference: {fileID: 0}
    - target: {fileID: 8069444317427349030, guid: 526f667f64d4f6949a1aa2bbba7ef376,
        type: 3}
      propertyPath: m_LocalEulerAnglesHint.z
      value: 0
      objectReference: {fileID: 0}
    - target: {fileID: 1133568350397856062, guid: 526f667f64d4f6949a1aa2bbba7ef376,
<<<<<<< HEAD
=======
        type: 3}
      propertyPath: m_RootOrder
      value: 17
      objectReference: {fileID: 0}
    - target: {fileID: 8992703894111156196, guid: 526f667f64d4f6949a1aa2bbba7ef376,
>>>>>>> 5d7de6aa
        type: 3}
      propertyPath: m_RootOrder
      value: 18
      objectReference: {fileID: 0}
    - target: {fileID: 8992703894111156196, guid: 526f667f64d4f6949a1aa2bbba7ef376,
        type: 3}
      propertyPath: m_RootOrder
      value: 17
      objectReference: {fileID: 0}
    m_RemovedComponents: []
  m_SourcePrefab: {fileID: 100100000, guid: 526f667f64d4f6949a1aa2bbba7ef376, type: 3}
--- !u!1 &1909601647
GameObject:
  m_ObjectHideFlags: 0
  m_CorrespondingSourceObject: {fileID: 0}
  m_PrefabInstance: {fileID: 0}
  m_PrefabAsset: {fileID: 0}
  serializedVersion: 6
  m_Component:
  - component: {fileID: 1909601648}
  - component: {fileID: 1909601649}
  - component: {fileID: 1909601651}
  - component: {fileID: 1909601650}
  m_Layer: 0
  m_Name: TimeBarTimeLinePositionIndicator
  m_TagString: Untagged
  m_Icon: {fileID: 0}
  m_NavMeshLayer: 0
  m_StaticEditorFlags: 0
  m_IsActive: 1
--- !u!224 &1909601648
RectTransform:
  m_ObjectHideFlags: 0
  m_CorrespondingSourceObject: {fileID: 0}
  m_PrefabInstance: {fileID: 0}
  m_PrefabAsset: {fileID: 0}
  m_GameObject: {fileID: 1909601647}
  m_LocalRotation: {x: 0, y: 0, z: 0, w: 1}
  m_LocalPosition: {x: 0, y: 0, z: 0}
  m_LocalScale: {x: 1, y: 1, z: 1}
  m_Children: []
  m_Father: {fileID: 703980418}
  m_RootOrder: 0
  m_LocalEulerAnglesHint: {x: 0, y: 0, z: 0}
  m_AnchorMin: {x: 0.5, y: 0}
  m_AnchorMax: {x: 0.5, y: 1}
  m_AnchoredPosition: {x: 0, y: 0}
  m_SizeDelta: {x: 2, y: 0}
  m_Pivot: {x: 0.5, y: 0.5}
--- !u!114 &1909601649
MonoBehaviour:
  m_ObjectHideFlags: 0
  m_CorrespondingSourceObject: {fileID: 0}
  m_PrefabInstance: {fileID: 0}
  m_PrefabAsset: {fileID: 0}
  m_GameObject: {fileID: 1909601647}
  m_Enabled: 1
  m_EditorHideFlags: 0
  m_Script: {fileID: 11500000, guid: 92832d06776785e4fa5b01a9b732a19b, type: 3}
  m_Name: 
  m_EditorClassIdentifier: 
--- !u!114 &1909601650
MonoBehaviour:
  m_ObjectHideFlags: 0
  m_CorrespondingSourceObject: {fileID: 0}
  m_PrefabInstance: {fileID: 0}
  m_PrefabAsset: {fileID: 0}
  m_GameObject: {fileID: 1909601647}
  m_Enabled: 1
  m_EditorHideFlags: 0
  m_Script: {fileID: 11500000, guid: fe87c0e1cc204ed48ad3b37840f39efc, type: 3}
  m_Name: 
  m_EditorClassIdentifier: 
  m_Material: {fileID: 0}
  m_Color: {r: 0.6698113, g: 0, b: 0, a: 1}
  m_RaycastTarget: 1
  m_OnCullStateChanged:
    m_PersistentCalls:
      m_Calls: []
    m_TypeName: UnityEngine.UI.MaskableGraphic+CullStateChangedEvent, UnityEngine.UI,
      Version=1.0.0.0, Culture=neutral, PublicKeyToken=null
  m_Sprite: {fileID: 21300000, guid: 55f3e2c7b25af03468f72991504fb124, type: 3}
  m_Type: 0
  m_PreserveAspect: 0
  m_FillCenter: 1
  m_FillMethod: 4
  m_FillAmount: 1
  m_FillClockwise: 1
  m_FillOrigin: 0
  m_UseSpriteMesh: 0
  m_PixelsPerUnitMultiplier: 1
--- !u!222 &1909601651
CanvasRenderer:
  m_ObjectHideFlags: 0
  m_CorrespondingSourceObject: {fileID: 0}
  m_PrefabInstance: {fileID: 0}
  m_PrefabAsset: {fileID: 0}
  m_GameObject: {fileID: 1909601647}
  m_CullTransparentMesh: 0
--- !u!224 &1914020555 stripped
RectTransform:
  m_CorrespondingSourceObject: {fileID: 1750232977676315465, guid: 50d02acac4813a94490c57776dc5e4ee,
    type: 3}
  m_PrefabInstance: {fileID: 5578050610347760275}
  m_PrefabAsset: {fileID: 0}
--- !u!1001 &2113846416
PrefabInstance:
  m_ObjectHideFlags: 0
  serializedVersion: 2
  m_Modification:
    m_TransformParent: {fileID: 1687566377}
    m_Modifications:
    - target: {fileID: 866456455668874477, guid: cc8f106d10591de4a91b0218e3d137da,
        type: 3}
      propertyPath: m_Name
      value: UiRecordedNotePrefab
      objectReference: {fileID: 0}
    - target: {fileID: 9030090544604440398, guid: cc8f106d10591de4a91b0218e3d137da,
        type: 3}
      propertyPath: m_LocalPosition.x
      value: 0
      objectReference: {fileID: 0}
    - target: {fileID: 9030090544604440398, guid: cc8f106d10591de4a91b0218e3d137da,
        type: 3}
      propertyPath: m_LocalPosition.y
      value: 0
      objectReference: {fileID: 0}
    - target: {fileID: 9030090544604440398, guid: cc8f106d10591de4a91b0218e3d137da,
        type: 3}
      propertyPath: m_LocalPosition.z
      value: 0
      objectReference: {fileID: 0}
    - target: {fileID: 9030090544604440398, guid: cc8f106d10591de4a91b0218e3d137da,
        type: 3}
      propertyPath: m_LocalRotation.x
      value: -0
      objectReference: {fileID: 0}
    - target: {fileID: 9030090544604440398, guid: cc8f106d10591de4a91b0218e3d137da,
        type: 3}
      propertyPath: m_LocalRotation.y
      value: -0
      objectReference: {fileID: 0}
    - target: {fileID: 9030090544604440398, guid: cc8f106d10591de4a91b0218e3d137da,
        type: 3}
      propertyPath: m_LocalRotation.z
      value: -0
      objectReference: {fileID: 0}
    - target: {fileID: 9030090544604440398, guid: cc8f106d10591de4a91b0218e3d137da,
        type: 3}
      propertyPath: m_LocalRotation.w
      value: 1
      objectReference: {fileID: 0}
    - target: {fileID: 9030090544604440398, guid: cc8f106d10591de4a91b0218e3d137da,
        type: 3}
      propertyPath: m_RootOrder
      value: 0
      objectReference: {fileID: 0}
    - target: {fileID: 9030090544604440398, guid: cc8f106d10591de4a91b0218e3d137da,
        type: 3}
      propertyPath: m_LocalEulerAnglesHint.x
      value: 0
      objectReference: {fileID: 0}
    - target: {fileID: 9030090544604440398, guid: cc8f106d10591de4a91b0218e3d137da,
        type: 3}
      propertyPath: m_LocalEulerAnglesHint.y
      value: 0
      objectReference: {fileID: 0}
    - target: {fileID: 9030090544604440398, guid: cc8f106d10591de4a91b0218e3d137da,
        type: 3}
      propertyPath: m_LocalEulerAnglesHint.z
      value: 0
      objectReference: {fileID: 0}
    - target: {fileID: 9030090544604440398, guid: cc8f106d10591de4a91b0218e3d137da,
        type: 3}
      propertyPath: m_AnchoredPosition.x
      value: -56.4
      objectReference: {fileID: 0}
    - target: {fileID: 9030090544604440398, guid: cc8f106d10591de4a91b0218e3d137da,
        type: 3}
      propertyPath: m_AnchoredPosition.y
      value: 0
      objectReference: {fileID: 0}
    - target: {fileID: 9030090544604440398, guid: cc8f106d10591de4a91b0218e3d137da,
        type: 3}
      propertyPath: m_SizeDelta.x
      value: -355
      objectReference: {fileID: 0}
    - target: {fileID: 9030090544604440398, guid: cc8f106d10591de4a91b0218e3d137da,
        type: 3}
      propertyPath: m_SizeDelta.y
      value: 20
      objectReference: {fileID: 0}
    - target: {fileID: 9030090544604440398, guid: cc8f106d10591de4a91b0218e3d137da,
        type: 3}
      propertyPath: m_AnchorMin.x
      value: 0
      objectReference: {fileID: 0}
    - target: {fileID: 9030090544604440398, guid: cc8f106d10591de4a91b0218e3d137da,
        type: 3}
      propertyPath: m_AnchorMin.y
      value: 0.5
      objectReference: {fileID: 0}
    - target: {fileID: 9030090544604440398, guid: cc8f106d10591de4a91b0218e3d137da,
        type: 3}
      propertyPath: m_AnchorMax.x
      value: 1
      objectReference: {fileID: 0}
    - target: {fileID: 9030090544604440398, guid: cc8f106d10591de4a91b0218e3d137da,
        type: 3}
      propertyPath: m_AnchorMax.y
      value: 0.5
      objectReference: {fileID: 0}
    - target: {fileID: 9030090544604440398, guid: cc8f106d10591de4a91b0218e3d137da,
        type: 3}
      propertyPath: m_Pivot.x
      value: 0.5
      objectReference: {fileID: 0}
    - target: {fileID: 9030090544604440398, guid: cc8f106d10591de4a91b0218e3d137da,
        type: 3}
      propertyPath: m_Pivot.y
      value: 0.5
      objectReference: {fileID: 0}
    - target: {fileID: 1473120825482942063, guid: cc8f106d10591de4a91b0218e3d137da,
        type: 3}
      propertyPath: m_IsActive
      value: 1
      objectReference: {fileID: 0}
    - target: {fileID: 5927508590671847046, guid: cc8f106d10591de4a91b0218e3d137da,
        type: 3}
      propertyPath: m_Color.g
      value: 0
      objectReference: {fileID: 0}
    - target: {fileID: 5927508590671847046, guid: cc8f106d10591de4a91b0218e3d137da,
        type: 3}
      propertyPath: m_Color.r
      value: 0.25
      objectReference: {fileID: 0}
    - target: {fileID: 5927508590671847046, guid: cc8f106d10591de4a91b0218e3d137da,
        type: 3}
      propertyPath: m_Color.b
      value: 0
      objectReference: {fileID: 0}
    - target: {fileID: 5927508590671847046, guid: cc8f106d10591de4a91b0218e3d137da,
        type: 3}
      propertyPath: m_Enabled
      value: 1
      objectReference: {fileID: 0}
    - target: {fileID: 996218955787764137, guid: cc8f106d10591de4a91b0218e3d137da,
        type: 3}
      propertyPath: m_Enabled
      value: 1
      objectReference: {fileID: 0}
    - target: {fileID: 996218955787764137, guid: cc8f106d10591de4a91b0218e3d137da,
        type: 3}
      propertyPath: hue
      value: 0.25
      objectReference: {fileID: 0}
    - target: {fileID: 996218955787764137, guid: cc8f106d10591de4a91b0218e3d137da,
        type: 3}
      propertyPath: hueAsColor.r
      value: 0.5
      objectReference: {fileID: 0}
    - target: {fileID: 996218955787764137, guid: cc8f106d10591de4a91b0218e3d137da,
        type: 3}
      propertyPath: hueAsColor.a
      value: 1
      objectReference: {fileID: 0}
    - target: {fileID: 996218955787764137, guid: cc8f106d10591de4a91b0218e3d137da,
        type: 3}
      propertyPath: hueAsColor.g
      value: 1
      objectReference: {fileID: 0}
    - target: {fileID: 996218955787764137, guid: cc8f106d10591de4a91b0218e3d137da,
        type: 3}
      propertyPath: hueAsColor.b
      value: 0
      objectReference: {fileID: 0}
    m_RemovedComponents: []
  m_SourcePrefab: {fileID: 100100000, guid: cc8f106d10591de4a91b0218e3d137da, type: 3}
--- !u!1001 &1570843824855908325
PrefabInstance:
  m_ObjectHideFlags: 0
  serializedVersion: 2
  m_Modification:
    m_TransformParent: {fileID: 320770006}
    m_Modifications:
    - target: {fileID: 1570843823581990795, guid: 5ca122de3e6e3e046b5afdf99555504c,
        type: 3}
      propertyPath: m_Name
      value: Lyrics
      objectReference: {fileID: 0}
    - target: {fileID: 1570843823581990794, guid: 5ca122de3e6e3e046b5afdf99555504c,
        type: 3}
      propertyPath: m_LocalPosition.x
      value: 0
      objectReference: {fileID: 0}
    - target: {fileID: 1570843823581990794, guid: 5ca122de3e6e3e046b5afdf99555504c,
        type: 3}
      propertyPath: m_LocalPosition.y
      value: 0
      objectReference: {fileID: 0}
    - target: {fileID: 1570843823581990794, guid: 5ca122de3e6e3e046b5afdf99555504c,
        type: 3}
      propertyPath: m_LocalPosition.z
      value: 0
      objectReference: {fileID: 0}
    - target: {fileID: 1570843823581990794, guid: 5ca122de3e6e3e046b5afdf99555504c,
        type: 3}
      propertyPath: m_LocalRotation.x
      value: 0
      objectReference: {fileID: 0}
    - target: {fileID: 1570843823581990794, guid: 5ca122de3e6e3e046b5afdf99555504c,
        type: 3}
      propertyPath: m_LocalRotation.y
      value: 0
      objectReference: {fileID: 0}
    - target: {fileID: 1570843823581990794, guid: 5ca122de3e6e3e046b5afdf99555504c,
        type: 3}
      propertyPath: m_LocalRotation.z
      value: 0
      objectReference: {fileID: 0}
    - target: {fileID: 1570843823581990794, guid: 5ca122de3e6e3e046b5afdf99555504c,
        type: 3}
      propertyPath: m_LocalRotation.w
      value: 1
      objectReference: {fileID: 0}
    - target: {fileID: 1570843823581990794, guid: 5ca122de3e6e3e046b5afdf99555504c,
        type: 3}
      propertyPath: m_RootOrder
      value: 3
      objectReference: {fileID: 0}
    - target: {fileID: 1570843823581990794, guid: 5ca122de3e6e3e046b5afdf99555504c,
        type: 3}
      propertyPath: m_LocalEulerAnglesHint.x
      value: 0
      objectReference: {fileID: 0}
    - target: {fileID: 1570843823581990794, guid: 5ca122de3e6e3e046b5afdf99555504c,
        type: 3}
      propertyPath: m_LocalEulerAnglesHint.y
      value: 0
      objectReference: {fileID: 0}
    - target: {fileID: 1570843823581990794, guid: 5ca122de3e6e3e046b5afdf99555504c,
        type: 3}
      propertyPath: m_LocalEulerAnglesHint.z
      value: 0
      objectReference: {fileID: 0}
    - target: {fileID: 1570843823581990794, guid: 5ca122de3e6e3e046b5afdf99555504c,
        type: 3}
      propertyPath: m_AnchoredPosition.x
      value: 0
      objectReference: {fileID: 0}
    - target: {fileID: 1570843823581990794, guid: 5ca122de3e6e3e046b5afdf99555504c,
        type: 3}
      propertyPath: m_AnchoredPosition.y
      value: 0
      objectReference: {fileID: 0}
    - target: {fileID: 1570843823581990794, guid: 5ca122de3e6e3e046b5afdf99555504c,
        type: 3}
      propertyPath: m_SizeDelta.x
      value: 0
      objectReference: {fileID: 0}
    - target: {fileID: 1570843823581990794, guid: 5ca122de3e6e3e046b5afdf99555504c,
        type: 3}
      propertyPath: m_SizeDelta.y
      value: 0
      objectReference: {fileID: 0}
    - target: {fileID: 1570843823581990794, guid: 5ca122de3e6e3e046b5afdf99555504c,
        type: 3}
      propertyPath: m_AnchorMin.x
      value: 0
      objectReference: {fileID: 0}
    - target: {fileID: 1570843823581990794, guid: 5ca122de3e6e3e046b5afdf99555504c,
        type: 3}
      propertyPath: m_AnchorMin.y
      value: 0.025592512
      objectReference: {fileID: 0}
    - target: {fileID: 1570843823581990794, guid: 5ca122de3e6e3e046b5afdf99555504c,
        type: 3}
      propertyPath: m_AnchorMax.x
      value: 1.000625
      objectReference: {fileID: 0}
    - target: {fileID: 1570843823581990794, guid: 5ca122de3e6e3e046b5afdf99555504c,
        type: 3}
      propertyPath: m_AnchorMax.y
      value: 0.16783418
      objectReference: {fileID: 0}
    - target: {fileID: 1570843823581990794, guid: 5ca122de3e6e3e046b5afdf99555504c,
        type: 3}
      propertyPath: m_Pivot.x
      value: 0.5
      objectReference: {fileID: 0}
    - target: {fileID: 1570843823581990794, guid: 5ca122de3e6e3e046b5afdf99555504c,
        type: 3}
      propertyPath: m_Pivot.y
      value: 0.5
      objectReference: {fileID: 0}
    - target: {fileID: 1570843823628408568, guid: 5ca122de3e6e3e046b5afdf99555504c,
        type: 3}
      propertyPath: m_FontData.m_Alignment
      value: 4
      objectReference: {fileID: 0}
    - target: {fileID: 6263258894705517097, guid: 5ca122de3e6e3e046b5afdf99555504c,
        type: 3}
      propertyPath: m_Name
      value: PositionInLyricsIndicator
      objectReference: {fileID: 0}
    - target: {fileID: 1570843823581990805, guid: 5ca122de3e6e3e046b5afdf99555504c,
        type: 3}
      propertyPath: CurrentSentenceText
      value: 
      objectReference: {fileID: 1524246813}
    - target: {fileID: 1570843823581990805, guid: 5ca122de3e6e3e046b5afdf99555504c,
        type: 3}
      propertyPath: NextSentenceText
      value: 
      objectReference: {fileID: 631484575}
    - target: {fileID: 1570843823628408574, guid: 5ca122de3e6e3e046b5afdf99555504c,
        type: 3}
      propertyPath: m_Name
      value: CurrentSentenceText
      objectReference: {fileID: 0}
    - target: {fileID: 1570843825482846072, guid: 5ca122de3e6e3e046b5afdf99555504c,
        type: 3}
      propertyPath: m_Name
      value: NextSentenceText
      objectReference: {fileID: 0}
    - target: {fileID: 1570843825482846075, guid: 5ca122de3e6e3e046b5afdf99555504c,
        type: 3}
      propertyPath: m_AnchoredPosition.y
      value: 0.000015258789
      objectReference: {fileID: 0}
    - target: {fileID: 1653824705031194834, guid: 5ca122de3e6e3e046b5afdf99555504c,
        type: 3}
      propertyPath: m_Sprite
      value: 
      objectReference: {fileID: 10907, guid: 0000000000000000f000000000000000, type: 0}
    - target: {fileID: 1653824705031194834, guid: 5ca122de3e6e3e046b5afdf99555504c,
        type: 3}
      propertyPath: m_Type
      value: 1
      objectReference: {fileID: 0}
    - target: {fileID: 7727155977087375594, guid: 5ca122de3e6e3e046b5afdf99555504c,
        type: 3}
      propertyPath: m_RootOrder
      value: 0
      objectReference: {fileID: 0}
    - target: {fileID: 7727155977087375594, guid: 5ca122de3e6e3e046b5afdf99555504c,
        type: 3}
      propertyPath: m_AnchoredPosition.x
      value: -0.05999756
      objectReference: {fileID: 0}
    - target: {fileID: 7727155977087375594, guid: 5ca122de3e6e3e046b5afdf99555504c,
        type: 3}
      propertyPath: m_AnchoredPosition.y
      value: -0.00006866455
      objectReference: {fileID: 0}
    m_RemovedComponents: []
  m_SourcePrefab: {fileID: 100100000, guid: 5ca122de3e6e3e046b5afdf99555504c, type: 3}
--- !u!1001 &1740204221145833707
PrefabInstance:
  m_ObjectHideFlags: 0
  serializedVersion: 2
  m_Modification:
    m_TransformParent: {fileID: 245391953}
    m_Modifications:
    - target: {fileID: 2671619950860038951, guid: e2db2cdfcd84c1d4fbe3e38bae31b2ba,
        type: 3}
      propertyPath: m_Name
      value: PlayerUi
      objectReference: {fileID: 0}
    - target: {fileID: 1740204220683369330, guid: e2db2cdfcd84c1d4fbe3e38bae31b2ba,
        type: 3}
      propertyPath: m_LocalPosition.x
      value: 0
      objectReference: {fileID: 0}
    - target: {fileID: 1740204220683369330, guid: e2db2cdfcd84c1d4fbe3e38bae31b2ba,
        type: 3}
      propertyPath: m_LocalPosition.y
      value: 0
      objectReference: {fileID: 0}
    - target: {fileID: 1740204220683369330, guid: e2db2cdfcd84c1d4fbe3e38bae31b2ba,
        type: 3}
      propertyPath: m_LocalPosition.z
      value: 0
      objectReference: {fileID: 0}
    - target: {fileID: 1740204220683369330, guid: e2db2cdfcd84c1d4fbe3e38bae31b2ba,
        type: 3}
      propertyPath: m_LocalRotation.x
      value: 0
      objectReference: {fileID: 0}
    - target: {fileID: 1740204220683369330, guid: e2db2cdfcd84c1d4fbe3e38bae31b2ba,
        type: 3}
      propertyPath: m_LocalRotation.y
      value: 0
      objectReference: {fileID: 0}
    - target: {fileID: 1740204220683369330, guid: e2db2cdfcd84c1d4fbe3e38bae31b2ba,
        type: 3}
      propertyPath: m_LocalRotation.z
      value: 0
      objectReference: {fileID: 0}
    - target: {fileID: 1740204220683369330, guid: e2db2cdfcd84c1d4fbe3e38bae31b2ba,
        type: 3}
      propertyPath: m_LocalRotation.w
      value: 1
      objectReference: {fileID: 0}
    - target: {fileID: 1740204220683369330, guid: e2db2cdfcd84c1d4fbe3e38bae31b2ba,
        type: 3}
      propertyPath: m_RootOrder
      value: 0
      objectReference: {fileID: 0}
    - target: {fileID: 1740204220683369330, guid: e2db2cdfcd84c1d4fbe3e38bae31b2ba,
        type: 3}
      propertyPath: m_LocalEulerAnglesHint.x
      value: 0
      objectReference: {fileID: 0}
    - target: {fileID: 1740204220683369330, guid: e2db2cdfcd84c1d4fbe3e38bae31b2ba,
        type: 3}
      propertyPath: m_LocalEulerAnglesHint.y
      value: 0
      objectReference: {fileID: 0}
    - target: {fileID: 1740204220683369330, guid: e2db2cdfcd84c1d4fbe3e38bae31b2ba,
        type: 3}
      propertyPath: m_LocalEulerAnglesHint.z
      value: 0
      objectReference: {fileID: 0}
    - target: {fileID: 1740204220683369330, guid: e2db2cdfcd84c1d4fbe3e38bae31b2ba,
        type: 3}
      propertyPath: m_AnchoredPosition.x
      value: 0
      objectReference: {fileID: 0}
    - target: {fileID: 1740204220683369330, guid: e2db2cdfcd84c1d4fbe3e38bae31b2ba,
        type: 3}
      propertyPath: m_AnchoredPosition.y
      value: 0
      objectReference: {fileID: 0}
    - target: {fileID: 1740204220683369330, guid: e2db2cdfcd84c1d4fbe3e38bae31b2ba,
        type: 3}
      propertyPath: m_SizeDelta.x
      value: 0
      objectReference: {fileID: 0}
    - target: {fileID: 1740204220683369330, guid: e2db2cdfcd84c1d4fbe3e38bae31b2ba,
        type: 3}
      propertyPath: m_SizeDelta.y
      value: 0
      objectReference: {fileID: 0}
    - target: {fileID: 1740204220683369330, guid: e2db2cdfcd84c1d4fbe3e38bae31b2ba,
        type: 3}
      propertyPath: m_AnchorMin.x
      value: 0
      objectReference: {fileID: 0}
    - target: {fileID: 1740204220683369330, guid: e2db2cdfcd84c1d4fbe3e38bae31b2ba,
        type: 3}
      propertyPath: m_AnchorMin.y
      value: 0
      objectReference: {fileID: 0}
    - target: {fileID: 1740204220683369330, guid: e2db2cdfcd84c1d4fbe3e38bae31b2ba,
        type: 3}
      propertyPath: m_AnchorMax.x
      value: 0
      objectReference: {fileID: 0}
    - target: {fileID: 1740204220683369330, guid: e2db2cdfcd84c1d4fbe3e38bae31b2ba,
        type: 3}
      propertyPath: m_AnchorMax.y
      value: 0
      objectReference: {fileID: 0}
    - target: {fileID: 1740204220683369330, guid: e2db2cdfcd84c1d4fbe3e38bae31b2ba,
        type: 3}
      propertyPath: m_Pivot.x
      value: 0.5
      objectReference: {fileID: 0}
    - target: {fileID: 1740204220683369330, guid: e2db2cdfcd84c1d4fbe3e38bae31b2ba,
        type: 3}
      propertyPath: m_Pivot.y
      value: 0.5
      objectReference: {fileID: 0}
    - target: {fileID: 1740204220567833651, guid: e2db2cdfcd84c1d4fbe3e38bae31b2ba,
        type: 3}
      propertyPath: m_AnchoredPosition.x
      value: 29.712524
      objectReference: {fileID: 0}
    - target: {fileID: 1740204220567833651, guid: e2db2cdfcd84c1d4fbe3e38bae31b2ba,
        type: 3}
      propertyPath: m_AnchoredPosition.y
      value: 0
      objectReference: {fileID: 0}
    - target: {fileID: 1740204220567833660, guid: e2db2cdfcd84c1d4fbe3e38bae31b2ba,
        type: 3}
      propertyPath: m_Name
      value: PlayerNameBackground
      objectReference: {fileID: 0}
    m_RemovedComponents: []
  m_SourcePrefab: {fileID: 100100000, guid: e2db2cdfcd84c1d4fbe3e38bae31b2ba, type: 3}
--- !u!1001 &4716120665442871311
PrefabInstance:
  m_ObjectHideFlags: 0
  serializedVersion: 2
  m_Modification:
    m_TransformParent: {fileID: 320770006}
    m_Modifications:
    - target: {fileID: 4716120665484008667, guid: 115ca601252a13847bf1f2163bb19d9a,
        type: 3}
      propertyPath: m_Name
      value: SongVideoPlayer
      objectReference: {fileID: 0}
    - target: {fileID: 4716120665484008666, guid: 115ca601252a13847bf1f2163bb19d9a,
        type: 3}
      propertyPath: m_LocalPosition.x
      value: 0
      objectReference: {fileID: 0}
    - target: {fileID: 4716120665484008666, guid: 115ca601252a13847bf1f2163bb19d9a,
        type: 3}
      propertyPath: m_LocalPosition.y
      value: 0
      objectReference: {fileID: 0}
    - target: {fileID: 4716120665484008666, guid: 115ca601252a13847bf1f2163bb19d9a,
        type: 3}
      propertyPath: m_LocalPosition.z
      value: 9
      objectReference: {fileID: 0}
    - target: {fileID: 4716120665484008666, guid: 115ca601252a13847bf1f2163bb19d9a,
        type: 3}
      propertyPath: m_LocalRotation.x
      value: -0
      objectReference: {fileID: 0}
    - target: {fileID: 4716120665484008666, guid: 115ca601252a13847bf1f2163bb19d9a,
        type: 3}
      propertyPath: m_LocalRotation.y
      value: -0
      objectReference: {fileID: 0}
    - target: {fileID: 4716120665484008666, guid: 115ca601252a13847bf1f2163bb19d9a,
        type: 3}
      propertyPath: m_LocalRotation.z
      value: -0
      objectReference: {fileID: 0}
    - target: {fileID: 4716120665484008666, guid: 115ca601252a13847bf1f2163bb19d9a,
        type: 3}
      propertyPath: m_LocalRotation.w
      value: 1
      objectReference: {fileID: 0}
    - target: {fileID: 4716120665484008666, guid: 115ca601252a13847bf1f2163bb19d9a,
        type: 3}
      propertyPath: m_RootOrder
      value: 1
      objectReference: {fileID: 0}
    - target: {fileID: 4716120665484008666, guid: 115ca601252a13847bf1f2163bb19d9a,
        type: 3}
      propertyPath: m_LocalEulerAnglesHint.x
      value: 0
      objectReference: {fileID: 0}
    - target: {fileID: 4716120665484008666, guid: 115ca601252a13847bf1f2163bb19d9a,
        type: 3}
      propertyPath: m_LocalEulerAnglesHint.y
      value: 0
      objectReference: {fileID: 0}
    - target: {fileID: 4716120665484008666, guid: 115ca601252a13847bf1f2163bb19d9a,
        type: 3}
      propertyPath: m_LocalEulerAnglesHint.z
      value: 0
      objectReference: {fileID: 0}
    - target: {fileID: 4716120665484008666, guid: 115ca601252a13847bf1f2163bb19d9a,
        type: 3}
      propertyPath: m_AnchoredPosition.x
      value: 0
      objectReference: {fileID: 0}
    - target: {fileID: 4716120665484008666, guid: 115ca601252a13847bf1f2163bb19d9a,
        type: 3}
      propertyPath: m_AnchoredPosition.y
      value: 0
      objectReference: {fileID: 0}
    - target: {fileID: 4716120665484008666, guid: 115ca601252a13847bf1f2163bb19d9a,
        type: 3}
      propertyPath: m_SizeDelta.x
      value: 0
      objectReference: {fileID: 0}
    - target: {fileID: 4716120665484008666, guid: 115ca601252a13847bf1f2163bb19d9a,
        type: 3}
      propertyPath: m_SizeDelta.y
      value: 0
      objectReference: {fileID: 0}
    - target: {fileID: 4716120665484008666, guid: 115ca601252a13847bf1f2163bb19d9a,
        type: 3}
      propertyPath: m_AnchorMin.x
      value: 0
      objectReference: {fileID: 0}
    - target: {fileID: 4716120665484008666, guid: 115ca601252a13847bf1f2163bb19d9a,
        type: 3}
      propertyPath: m_AnchorMin.y
      value: 0
      objectReference: {fileID: 0}
    - target: {fileID: 4716120665484008666, guid: 115ca601252a13847bf1f2163bb19d9a,
        type: 3}
      propertyPath: m_AnchorMax.x
      value: 1
      objectReference: {fileID: 0}
    - target: {fileID: 4716120665484008666, guid: 115ca601252a13847bf1f2163bb19d9a,
        type: 3}
      propertyPath: m_AnchorMax.y
      value: 1
      objectReference: {fileID: 0}
    - target: {fileID: 4716120665484008666, guid: 115ca601252a13847bf1f2163bb19d9a,
        type: 3}
      propertyPath: m_Pivot.x
      value: 0.5
      objectReference: {fileID: 0}
    - target: {fileID: 4716120665484008666, guid: 115ca601252a13847bf1f2163bb19d9a,
        type: 3}
      propertyPath: m_Pivot.y
      value: 0.5
      objectReference: {fileID: 0}
    - target: {fileID: 4716120665484008665, guid: 115ca601252a13847bf1f2163bb19d9a,
        type: 3}
      propertyPath: backgroundImage
      value: 
      objectReference: {fileID: 242843843}
    - target: {fileID: 4716120666936176535, guid: 115ca601252a13847bf1f2163bb19d9a,
        type: 3}
      propertyPath: m_TargetCamera
      value: 
      objectReference: {fileID: 1776726755}
    m_RemovedComponents: []
  m_SourcePrefab: {fileID: 100100000, guid: 115ca601252a13847bf1f2163bb19d9a, type: 3}
--- !u!1001 &5578050610347760275
PrefabInstance:
  m_ObjectHideFlags: 0
  serializedVersion: 2
  m_Modification:
    m_TransformParent: {fileID: 320770006}
    m_Modifications:
    - target: {fileID: 7734904436527758554, guid: 50d02acac4813a94490c57776dc5e4ee,
        type: 3}
      propertyPath: m_Name
      value: ShowFpsText
      objectReference: {fileID: 0}
    - target: {fileID: 1750232977676315465, guid: 50d02acac4813a94490c57776dc5e4ee,
        type: 3}
      propertyPath: m_LocalPosition.x
      value: 0
      objectReference: {fileID: 0}
    - target: {fileID: 1750232977676315465, guid: 50d02acac4813a94490c57776dc5e4ee,
        type: 3}
      propertyPath: m_LocalPosition.y
      value: 0
      objectReference: {fileID: 0}
    - target: {fileID: 1750232977676315465, guid: 50d02acac4813a94490c57776dc5e4ee,
        type: 3}
      propertyPath: m_LocalPosition.z
      value: 0
      objectReference: {fileID: 0}
    - target: {fileID: 1750232977676315465, guid: 50d02acac4813a94490c57776dc5e4ee,
        type: 3}
      propertyPath: m_LocalRotation.x
      value: 0
      objectReference: {fileID: 0}
    - target: {fileID: 1750232977676315465, guid: 50d02acac4813a94490c57776dc5e4ee,
        type: 3}
      propertyPath: m_LocalRotation.y
      value: 0
      objectReference: {fileID: 0}
    - target: {fileID: 1750232977676315465, guid: 50d02acac4813a94490c57776dc5e4ee,
        type: 3}
      propertyPath: m_LocalRotation.z
      value: 0
      objectReference: {fileID: 0}
    - target: {fileID: 1750232977676315465, guid: 50d02acac4813a94490c57776dc5e4ee,
        type: 3}
      propertyPath: m_LocalRotation.w
      value: 1
      objectReference: {fileID: 0}
    - target: {fileID: 1750232977676315465, guid: 50d02acac4813a94490c57776dc5e4ee,
        type: 3}
      propertyPath: m_RootOrder
      value: 5
      objectReference: {fileID: 0}
    - target: {fileID: 1750232977676315465, guid: 50d02acac4813a94490c57776dc5e4ee,
        type: 3}
      propertyPath: m_LocalEulerAnglesHint.x
      value: 0
      objectReference: {fileID: 0}
    - target: {fileID: 1750232977676315465, guid: 50d02acac4813a94490c57776dc5e4ee,
        type: 3}
      propertyPath: m_LocalEulerAnglesHint.y
      value: 0
      objectReference: {fileID: 0}
    - target: {fileID: 1750232977676315465, guid: 50d02acac4813a94490c57776dc5e4ee,
        type: 3}
      propertyPath: m_LocalEulerAnglesHint.z
      value: 0
      objectReference: {fileID: 0}
    - target: {fileID: 1750232977676315465, guid: 50d02acac4813a94490c57776dc5e4ee,
        type: 3}
      propertyPath: m_AnchoredPosition.x
      value: 0
      objectReference: {fileID: 0}
    - target: {fileID: 1750232977676315465, guid: 50d02acac4813a94490c57776dc5e4ee,
        type: 3}
      propertyPath: m_AnchoredPosition.y
      value: 0
      objectReference: {fileID: 0}
    - target: {fileID: 1750232977676315465, guid: 50d02acac4813a94490c57776dc5e4ee,
        type: 3}
      propertyPath: m_SizeDelta.x
      value: 0
      objectReference: {fileID: 0}
    - target: {fileID: 1750232977676315465, guid: 50d02acac4813a94490c57776dc5e4ee,
        type: 3}
      propertyPath: m_SizeDelta.y
      value: 0
      objectReference: {fileID: 0}
    - target: {fileID: 1750232977676315465, guid: 50d02acac4813a94490c57776dc5e4ee,
        type: 3}
      propertyPath: m_AnchorMin.x
      value: 0.45134372
      objectReference: {fileID: 0}
    - target: {fileID: 1750232977676315465, guid: 50d02acac4813a94490c57776dc5e4ee,
        type: 3}
      propertyPath: m_AnchorMin.y
      value: 0.9712498
      objectReference: {fileID: 0}
    - target: {fileID: 1750232977676315465, guid: 50d02acac4813a94490c57776dc5e4ee,
        type: 3}
      propertyPath: m_AnchorMax.x
      value: 0.5492813
      objectReference: {fileID: 0}
    - target: {fileID: 1750232977676315465, guid: 50d02acac4813a94490c57776dc5e4ee,
        type: 3}
      propertyPath: m_AnchorMax.y
      value: 1.0000832
      objectReference: {fileID: 0}
    - target: {fileID: 1750232977676315465, guid: 50d02acac4813a94490c57776dc5e4ee,
        type: 3}
      propertyPath: m_Pivot.x
      value: 0.5
      objectReference: {fileID: 0}
    - target: {fileID: 1750232977676315465, guid: 50d02acac4813a94490c57776dc5e4ee,
        type: 3}
      propertyPath: m_Pivot.y
      value: 0.5
      objectReference: {fileID: 0}
    - target: {fileID: 947101584943316305, guid: 50d02acac4813a94490c57776dc5e4ee,
        type: 3}
      propertyPath: m_FontData.m_Alignment
      value: 1
      objectReference: {fileID: 0}
    m_RemovedComponents: []
  m_SourcePrefab: {fileID: 100100000, guid: 50d02acac4813a94490c57776dc5e4ee, type: 3}
--- !u!1001 &7194687702807011348
PrefabInstance:
  m_ObjectHideFlags: 0
  serializedVersion: 2
  m_Modification:
    m_TransformParent: {fileID: 703980418}
    m_Modifications:
    - target: {fileID: 6288366656147532404, guid: cfe0e826bda13d04c9d90a045027b253,
        type: 3}
      propertyPath: m_Name
      value: TimeBarTimeLineRect
      objectReference: {fileID: 0}
    - target: {fileID: 2694169438086150537, guid: cfe0e826bda13d04c9d90a045027b253,
        type: 3}
      propertyPath: m_LocalPosition.x
      value: 0
      objectReference: {fileID: 0}
    - target: {fileID: 2694169438086150537, guid: cfe0e826bda13d04c9d90a045027b253,
        type: 3}
      propertyPath: m_LocalPosition.y
      value: 0
      objectReference: {fileID: 0}
    - target: {fileID: 2694169438086150537, guid: cfe0e826bda13d04c9d90a045027b253,
        type: 3}
      propertyPath: m_LocalPosition.z
      value: 0
      objectReference: {fileID: 0}
    - target: {fileID: 2694169438086150537, guid: cfe0e826bda13d04c9d90a045027b253,
        type: 3}
      propertyPath: m_LocalRotation.x
      value: 0
      objectReference: {fileID: 0}
    - target: {fileID: 2694169438086150537, guid: cfe0e826bda13d04c9d90a045027b253,
        type: 3}
      propertyPath: m_LocalRotation.y
      value: 0
      objectReference: {fileID: 0}
    - target: {fileID: 2694169438086150537, guid: cfe0e826bda13d04c9d90a045027b253,
        type: 3}
      propertyPath: m_LocalRotation.z
      value: 0
      objectReference: {fileID: 0}
    - target: {fileID: 2694169438086150537, guid: cfe0e826bda13d04c9d90a045027b253,
        type: 3}
      propertyPath: m_LocalRotation.w
      value: 1
      objectReference: {fileID: 0}
    - target: {fileID: 2694169438086150537, guid: cfe0e826bda13d04c9d90a045027b253,
        type: 3}
      propertyPath: m_RootOrder
      value: 1
      objectReference: {fileID: 0}
    - target: {fileID: 2694169438086150537, guid: cfe0e826bda13d04c9d90a045027b253,
        type: 3}
      propertyPath: m_LocalEulerAnglesHint.x
      value: 0
      objectReference: {fileID: 0}
    - target: {fileID: 2694169438086150537, guid: cfe0e826bda13d04c9d90a045027b253,
        type: 3}
      propertyPath: m_LocalEulerAnglesHint.y
      value: 0
      objectReference: {fileID: 0}
    - target: {fileID: 2694169438086150537, guid: cfe0e826bda13d04c9d90a045027b253,
        type: 3}
      propertyPath: m_LocalEulerAnglesHint.z
      value: 0
      objectReference: {fileID: 0}
    - target: {fileID: 2694169438086150537, guid: cfe0e826bda13d04c9d90a045027b253,
        type: 3}
      propertyPath: m_AnchoredPosition.x
      value: 0
      objectReference: {fileID: 0}
    - target: {fileID: 2694169438086150537, guid: cfe0e826bda13d04c9d90a045027b253,
        type: 3}
      propertyPath: m_SizeDelta.x
      value: 0
      objectReference: {fileID: 0}
    - target: {fileID: 2694169438086150537, guid: cfe0e826bda13d04c9d90a045027b253,
        type: 3}
      propertyPath: m_AnchorMin.x
      value: 0.029854663
      objectReference: {fileID: 0}
    - target: {fileID: 2694169438086150537, guid: cfe0e826bda13d04c9d90a045027b253,
        type: 3}
      propertyPath: m_AnchorMin.y
      value: 0
      objectReference: {fileID: 0}
    - target: {fileID: 2694169438086150537, guid: cfe0e826bda13d04c9d90a045027b253,
        type: 3}
      propertyPath: m_AnchorMax.x
      value: 0.10414462
      objectReference: {fileID: 0}
    - target: {fileID: 2694169438086150537, guid: cfe0e826bda13d04c9d90a045027b253,
        type: 3}
      propertyPath: m_AnchorMax.y
      value: 1
      objectReference: {fileID: 0}
    - target: {fileID: 2694169438086150537, guid: cfe0e826bda13d04c9d90a045027b253,
        type: 3}
      propertyPath: m_Pivot.x
      value: 0.5
      objectReference: {fileID: 0}
    - target: {fileID: 2694169438086150537, guid: cfe0e826bda13d04c9d90a045027b253,
        type: 3}
      propertyPath: m_Pivot.y
      value: 0.5
      objectReference: {fileID: 0}
    - target: {fileID: 2694169438086150537, guid: cfe0e826bda13d04c9d90a045027b253,
        type: 3}
      propertyPath: m_SizeDelta.y
      value: 0
      objectReference: {fileID: 0}
    m_RemovedComponents:
    - {fileID: 5165217299946908826, guid: cfe0e826bda13d04c9d90a045027b253, type: 3}
    - {fileID: 1993141812821099391, guid: cfe0e826bda13d04c9d90a045027b253, type: 3}
  m_SourcePrefab: {fileID: 100100000, guid: cfe0e826bda13d04c9d90a045027b253, type: 3}
--- !u!1001 &7998560840922182338
PrefabInstance:
  m_ObjectHideFlags: 0
  serializedVersion: 2
  m_Modification:
    m_TransformParent: {fileID: 320770006}
    m_Modifications:
    - target: {fileID: 7998560839839612125, guid: b6d86aaa88ec3d7479a2f42f735481a1,
        type: 3}
      propertyPath: m_Name
      value: SongAudioPlayer
      objectReference: {fileID: 0}
    - target: {fileID: 7998560839839612130, guid: b6d86aaa88ec3d7479a2f42f735481a1,
        type: 3}
      propertyPath: m_LocalPosition.x
      value: 0
      objectReference: {fileID: 0}
    - target: {fileID: 7998560839839612130, guid: b6d86aaa88ec3d7479a2f42f735481a1,
        type: 3}
      propertyPath: m_LocalPosition.y
      value: 0
      objectReference: {fileID: 0}
    - target: {fileID: 7998560839839612130, guid: b6d86aaa88ec3d7479a2f42f735481a1,
        type: 3}
      propertyPath: m_LocalPosition.z
      value: 0
      objectReference: {fileID: 0}
    - target: {fileID: 7998560839839612130, guid: b6d86aaa88ec3d7479a2f42f735481a1,
        type: 3}
      propertyPath: m_LocalRotation.x
      value: 0
      objectReference: {fileID: 0}
    - target: {fileID: 7998560839839612130, guid: b6d86aaa88ec3d7479a2f42f735481a1,
        type: 3}
      propertyPath: m_LocalRotation.y
      value: 0
      objectReference: {fileID: 0}
    - target: {fileID: 7998560839839612130, guid: b6d86aaa88ec3d7479a2f42f735481a1,
        type: 3}
      propertyPath: m_LocalRotation.z
      value: 0
      objectReference: {fileID: 0}
    - target: {fileID: 7998560839839612130, guid: b6d86aaa88ec3d7479a2f42f735481a1,
        type: 3}
      propertyPath: m_LocalRotation.w
      value: 1
      objectReference: {fileID: 0}
    - target: {fileID: 7998560839839612130, guid: b6d86aaa88ec3d7479a2f42f735481a1,
        type: 3}
      propertyPath: m_RootOrder
      value: 7
      objectReference: {fileID: 0}
    - target: {fileID: 7998560839839612130, guid: b6d86aaa88ec3d7479a2f42f735481a1,
        type: 3}
      propertyPath: m_LocalEulerAnglesHint.x
      value: 0
      objectReference: {fileID: 0}
    - target: {fileID: 7998560839839612130, guid: b6d86aaa88ec3d7479a2f42f735481a1,
        type: 3}
      propertyPath: m_LocalEulerAnglesHint.y
      value: 0
      objectReference: {fileID: 0}
    - target: {fileID: 7998560839839612130, guid: b6d86aaa88ec3d7479a2f42f735481a1,
        type: 3}
      propertyPath: m_LocalEulerAnglesHint.z
      value: 0
      objectReference: {fileID: 0}
    - target: {fileID: 7998560839839612130, guid: b6d86aaa88ec3d7479a2f42f735481a1,
        type: 3}
      propertyPath: m_AnchoredPosition.x
      value: 0
      objectReference: {fileID: 0}
    - target: {fileID: 7998560839839612130, guid: b6d86aaa88ec3d7479a2f42f735481a1,
        type: 3}
      propertyPath: m_AnchoredPosition.y
      value: 0
      objectReference: {fileID: 0}
    - target: {fileID: 7998560839839612130, guid: b6d86aaa88ec3d7479a2f42f735481a1,
        type: 3}
      propertyPath: m_SizeDelta.x
      value: 100
      objectReference: {fileID: 0}
    - target: {fileID: 7998560839839612130, guid: b6d86aaa88ec3d7479a2f42f735481a1,
        type: 3}
      propertyPath: m_SizeDelta.y
      value: 100
      objectReference: {fileID: 0}
    - target: {fileID: 7998560839839612130, guid: b6d86aaa88ec3d7479a2f42f735481a1,
        type: 3}
      propertyPath: m_AnchorMin.x
      value: 0.5
      objectReference: {fileID: 0}
    - target: {fileID: 7998560839839612130, guid: b6d86aaa88ec3d7479a2f42f735481a1,
        type: 3}
      propertyPath: m_AnchorMin.y
      value: 0.5
      objectReference: {fileID: 0}
    - target: {fileID: 7998560839839612130, guid: b6d86aaa88ec3d7479a2f42f735481a1,
        type: 3}
      propertyPath: m_AnchorMax.x
      value: 0.5
      objectReference: {fileID: 0}
    - target: {fileID: 7998560839839612130, guid: b6d86aaa88ec3d7479a2f42f735481a1,
        type: 3}
      propertyPath: m_AnchorMax.y
      value: 0.5
      objectReference: {fileID: 0}
    - target: {fileID: 7998560839839612130, guid: b6d86aaa88ec3d7479a2f42f735481a1,
        type: 3}
      propertyPath: m_Pivot.x
      value: 0.5
      objectReference: {fileID: 0}
    - target: {fileID: 7998560839839612130, guid: b6d86aaa88ec3d7479a2f42f735481a1,
        type: 3}
      propertyPath: m_Pivot.y
      value: 0.5
      objectReference: {fileID: 0}
    m_RemovedComponents: []
  m_SourcePrefab: {fileID: 100100000, guid: b6d86aaa88ec3d7479a2f42f735481a1, type: 3}<|MERGE_RESOLUTION|>--- conflicted
+++ resolved
@@ -331,11 +331,7 @@
   m_Script: {fileID: 11500000, guid: 04e8e8353cf7d75419d03321d0098a54, type: 3}
   m_Name: 
   m_EditorClassIdentifier: 
-<<<<<<< HEAD
   defaultSongName: Through Glass
-=======
-  defaultSongName: Summer Wine (short)
->>>>>>> 5d7de6aa
   defaultSongNamePasteBin: "Summer Wine\r\nEmptyTitle\r\nMe And My Broken Heart\r\nSomewhere
     Over The Rainbow (Wonderful World)\r\nMarry You\r\nHakuna matata\nSurvivor\nThrough
     Glass"
@@ -626,19 +622,11 @@
   anchorMin: {x: 0, y: 0}
   anchorMax: {x: 0, y: 0}
   pivot: {x: 0.5, y: 0.5}
-<<<<<<< HEAD
   localPosition: {x: 500, y: 294.5, z: 0}
   anchoredPosition: {x: 500, y: 294.5}
   position: {x: 500, y: 294.5, z: 0}
   sizeDelta: {x: 759.0133, y: 447.05884}
   size: {x: 759.0133, y: 447.05884}
-=======
-  localPosition: {x: 494.5, y: 294.5, z: 0}
-  anchoredPosition: {x: 494.5, y: 294.5}
-  position: {x: 494.5, y: 294.5, z: 0}
-  sizeDelta: {x: 800, y: 476.44083}
-  size: {x: 800, y: 476.44083}
->>>>>>> 5d7de6aa
 --- !u!1 &475691986
 GameObject:
   m_ObjectHideFlags: 0
@@ -1000,52 +988,6 @@
   m_PrefabAsset: {fileID: 0}
   m_GameObject: {fileID: 774528932}
   m_CullTransparentMesh: 0
-<<<<<<< HEAD
-=======
---- !u!1 &857926564
-GameObject:
-  m_ObjectHideFlags: 0
-  m_CorrespondingSourceObject: {fileID: 0}
-  m_PrefabInstance: {fileID: 0}
-  m_PrefabAsset: {fileID: 0}
-  serializedVersion: 6
-  m_Component:
-  - component: {fileID: 857926565}
-  - component: {fileID: 857926566}
-  m_Layer: 0
-  m_Name: StatsManager
-  m_TagString: StatsManager
-  m_Icon: {fileID: 0}
-  m_NavMeshLayer: 0
-  m_StaticEditorFlags: 0
-  m_IsActive: 1
---- !u!4 &857926565
-Transform:
-  m_ObjectHideFlags: 0
-  m_CorrespondingSourceObject: {fileID: 0}
-  m_PrefabInstance: {fileID: 0}
-  m_PrefabAsset: {fileID: 0}
-  m_GameObject: {fileID: 857926564}
-  m_LocalRotation: {x: 0, y: 0, z: 0, w: 1}
-  m_LocalPosition: {x: 0, y: 0, z: 0}
-  m_LocalScale: {x: 1, y: 1, z: 1}
-  m_Children: []
-  m_Father: {fileID: 1832391155}
-  m_RootOrder: 16
-  m_LocalEulerAnglesHint: {x: 0, y: 0, z: 0}
---- !u!114 &857926566
-MonoBehaviour:
-  m_ObjectHideFlags: 0
-  m_CorrespondingSourceObject: {fileID: 0}
-  m_PrefabInstance: {fileID: 0}
-  m_PrefabAsset: {fileID: 0}
-  m_GameObject: {fileID: 857926564}
-  m_Enabled: 1
-  m_EditorHideFlags: 0
-  m_Script: {fileID: 11500000, guid: bd386d2a21c62d249a0f3c20661eba73, type: 3}
-  m_Name: 
-  m_EditorClassIdentifier: 
->>>>>>> 5d7de6aa
 --- !u!1 &898766839
 GameObject:
   m_ObjectHideFlags: 0
@@ -1988,14 +1930,6 @@
       value: 0
       objectReference: {fileID: 0}
     - target: {fileID: 1133568350397856062, guid: 526f667f64d4f6949a1aa2bbba7ef376,
-<<<<<<< HEAD
-=======
-        type: 3}
-      propertyPath: m_RootOrder
-      value: 17
-      objectReference: {fileID: 0}
-    - target: {fileID: 8992703894111156196, guid: 526f667f64d4f6949a1aa2bbba7ef376,
->>>>>>> 5d7de6aa
         type: 3}
       propertyPath: m_RootOrder
       value: 18
