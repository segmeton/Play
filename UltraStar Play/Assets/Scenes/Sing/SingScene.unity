%YAML 1.1
%TAG !u! tag:unity3d.com,2011:
--- !u!29 &1
OcclusionCullingSettings:
  m_ObjectHideFlags: 0
  serializedVersion: 2
  m_OcclusionBakeSettings:
    smallestOccluder: 5
    smallestHole: 0.25
    backfaceThreshold: 100
  m_SceneGUID: 00000000000000000000000000000000
  m_OcclusionCullingData: {fileID: 0}
--- !u!104 &2
RenderSettings:
  m_ObjectHideFlags: 0
  serializedVersion: 9
  m_Fog: 0
  m_FogColor: {r: 0.5, g: 0.5, b: 0.5, a: 1}
  m_FogMode: 3
  m_FogDensity: 0.01
  m_LinearFogStart: 0
  m_LinearFogEnd: 300
  m_AmbientSkyColor: {r: 0.212, g: 0.227, b: 0.259, a: 1}
  m_AmbientEquatorColor: {r: 0.114, g: 0.125, b: 0.133, a: 1}
  m_AmbientGroundColor: {r: 0.047, g: 0.043, b: 0.035, a: 1}
  m_AmbientIntensity: 1
  m_AmbientMode: 3
  m_SubtractiveShadowColor: {r: 0.42, g: 0.478, b: 0.627, a: 1}
  m_SkyboxMaterial: {fileID: 0}
  m_HaloStrength: 0.5
  m_FlareStrength: 1
  m_FlareFadeSpeed: 3
  m_HaloTexture: {fileID: 0}
  m_SpotCookie: {fileID: 10001, guid: 0000000000000000e000000000000000, type: 0}
  m_DefaultReflectionMode: 0
  m_DefaultReflectionResolution: 128
  m_ReflectionBounces: 1
  m_ReflectionIntensity: 1
  m_CustomReflection: {fileID: 0}
  m_Sun: {fileID: 0}
  m_IndirectSpecularColor: {r: 0, g: 0, b: 0, a: 1}
  m_UseRadianceAmbientProbe: 0
--- !u!157 &3
LightmapSettings:
  m_ObjectHideFlags: 0
  serializedVersion: 11
  m_GIWorkflowMode: 1
  m_GISettings:
    serializedVersion: 2
    m_BounceScale: 1
    m_IndirectOutputScale: 1
    m_AlbedoBoost: 1
    m_EnvironmentLightingMode: 0
    m_EnableBakedLightmaps: 0
    m_EnableRealtimeLightmaps: 0
  m_LightmapEditorSettings:
    serializedVersion: 12
    m_Resolution: 2
    m_BakeResolution: 40
    m_AtlasSize: 1024
    m_AO: 0
    m_AOMaxDistance: 1
    m_CompAOExponent: 1
    m_CompAOExponentDirect: 0
    m_ExtractAmbientOcclusion: 0
    m_Padding: 2
    m_LightmapParameters: {fileID: 0}
    m_LightmapsBakeMode: 1
    m_TextureCompression: 1
    m_FinalGather: 0
    m_FinalGatherFiltering: 1
    m_FinalGatherRayCount: 256
    m_ReflectionCompression: 2
    m_MixedBakeMode: 2
    m_BakeBackend: 0
    m_PVRSampling: 1
    m_PVRDirectSampleCount: 32
    m_PVRSampleCount: 500
    m_PVRBounces: 2
    m_PVREnvironmentSampleCount: 500
    m_PVREnvironmentReferencePointCount: 2048
    m_PVRFilteringMode: 2
    m_PVRDenoiserTypeDirect: 0
    m_PVRDenoiserTypeIndirect: 0
    m_PVRDenoiserTypeAO: 0
    m_PVRFilterTypeDirect: 0
    m_PVRFilterTypeIndirect: 0
    m_PVRFilterTypeAO: 0
    m_PVREnvironmentMIS: 0
    m_PVRCulling: 1
    m_PVRFilteringGaussRadiusDirect: 1
    m_PVRFilteringGaussRadiusIndirect: 5
    m_PVRFilteringGaussRadiusAO: 2
    m_PVRFilteringAtrousPositionSigmaDirect: 0.5
    m_PVRFilteringAtrousPositionSigmaIndirect: 2
    m_PVRFilteringAtrousPositionSigmaAO: 1
    m_ExportTrainingData: 0
    m_TrainingDataDestination: TrainingData
  m_LightingDataAsset: {fileID: 0}
  m_UseShadowmask: 1
--- !u!196 &4
NavMeshSettings:
  serializedVersion: 2
  m_ObjectHideFlags: 0
  m_BuildSettings:
    serializedVersion: 2
    agentTypeID: 0
    agentRadius: 0.5
    agentHeight: 2
    agentSlope: 45
    agentClimb: 0.4
    ledgeDropHeight: 0
    maxJumpAcrossDistance: 0
    minRegionArea: 2
    manualCellSize: 0
    cellSize: 0.16666667
    manualTileSize: 0
    tileSize: 256
    accuratePlacement: 0
    debug:
      m_Flags: 0
  m_NavMeshData: {fileID: 0}
--- !u!1 &163774569
GameObject:
  m_ObjectHideFlags: 0
  m_CorrespondingSourceObject: {fileID: 0}
  m_PrefabInstance: {fileID: 0}
  m_PrefabAsset: {fileID: 0}
  serializedVersion: 6
  m_Component:
  - component: {fileID: 163774570}
  m_Layer: 0
  m_Name: TimeBar
  m_TagString: Untagged
  m_Icon: {fileID: 0}
  m_NavMeshLayer: 0
  m_StaticEditorFlags: 0
  m_IsActive: 1
--- !u!224 &163774570
RectTransform:
  m_ObjectHideFlags: 0
  m_CorrespondingSourceObject: {fileID: 0}
  m_PrefabInstance: {fileID: 0}
  m_PrefabAsset: {fileID: 0}
  m_GameObject: {fileID: 163774569}
  m_LocalRotation: {x: -0, y: -0, z: -0, w: 1}
  m_LocalPosition: {x: 0, y: 0, z: 0}
  m_LocalScale: {x: 1, y: 1, z: 1}
  m_Children:
  - {fileID: 182965885}
  - {fileID: 774528933}
  - {fileID: 475691987}
  - {fileID: 594082522}
  - {fileID: 703980418}
  m_Father: {fileID: 320770006}
  m_RootOrder: 4
  m_LocalEulerAnglesHint: {x: 0, y: 0, z: 0}
  m_AnchorMin: {x: 0, y: 0}
  m_AnchorMax: {x: 1, y: 0.03166667}
  m_AnchoredPosition: {x: 0, y: -1.7998047}
  m_SizeDelta: {x: 0, y: -3.69}
  m_Pivot: {x: 0.5, y: 0.5}
--- !u!1 &182965884
GameObject:
  m_ObjectHideFlags: 0
  m_CorrespondingSourceObject: {fileID: 0}
  m_PrefabInstance: {fileID: 0}
  m_PrefabAsset: {fileID: 0}
  serializedVersion: 6
  m_Component:
  - component: {fileID: 182965885}
  - component: {fileID: 182965889}
  - component: {fileID: 182965888}
  m_Layer: 0
  m_Name: TimeBarBackground
  m_TagString: Untagged
  m_Icon: {fileID: 0}
  m_NavMeshLayer: 0
  m_StaticEditorFlags: 0
  m_IsActive: 1
--- !u!224 &182965885
RectTransform:
  m_ObjectHideFlags: 0
  m_CorrespondingSourceObject: {fileID: 0}
  m_PrefabInstance: {fileID: 0}
  m_PrefabAsset: {fileID: 0}
  m_GameObject: {fileID: 182965884}
  m_LocalRotation: {x: 0, y: 0, z: 0, w: 1}
  m_LocalPosition: {x: 0, y: 0, z: 0}
  m_LocalScale: {x: 1, y: 1, z: 1}
  m_Children: []
  m_Father: {fileID: 163774570}
  m_RootOrder: 0
  m_LocalEulerAnglesHint: {x: 0, y: 0, z: 0}
  m_AnchorMin: {x: 0, y: 0}
  m_AnchorMax: {x: 1, y: 1}
  m_AnchoredPosition: {x: 0, y: 0}
  m_SizeDelta: {x: 0, y: 0}
  m_Pivot: {x: 0.5, y: 0.5}
--- !u!114 &182965888
MonoBehaviour:
  m_ObjectHideFlags: 0
  m_CorrespondingSourceObject: {fileID: 0}
  m_PrefabInstance: {fileID: 0}
  m_PrefabAsset: {fileID: 0}
  m_GameObject: {fileID: 182965884}
  m_Enabled: 1
  m_EditorHideFlags: 0
  m_Script: {fileID: 11500000, guid: fe87c0e1cc204ed48ad3b37840f39efc, type: 3}
  m_Name: 
  m_EditorClassIdentifier: 
  m_Material: {fileID: 0}
  m_Color: {r: 0.16126736, g: 0.2264151, b: 0.2264151, a: 0.78431374}
  m_RaycastTarget: 0
  m_OnCullStateChanged:
    m_PersistentCalls:
      m_Calls: []
    m_TypeName: UnityEngine.UI.MaskableGraphic+CullStateChangedEvent, UnityEngine.UI,
      Version=1.0.0.0, Culture=neutral, PublicKeyToken=null
  m_Sprite: {fileID: 21300000, guid: 55f3e2c7b25af03468f72991504fb124, type: 3}
  m_Type: 0
  m_PreserveAspect: 0
  m_FillCenter: 1
  m_FillMethod: 4
  m_FillAmount: 1
  m_FillClockwise: 1
  m_FillOrigin: 0
  m_UseSpriteMesh: 0
  m_PixelsPerUnitMultiplier: 1
--- !u!222 &182965889
CanvasRenderer:
  m_ObjectHideFlags: 0
  m_CorrespondingSourceObject: {fileID: 0}
  m_PrefabInstance: {fileID: 0}
  m_PrefabAsset: {fileID: 0}
  m_GameObject: {fileID: 182965884}
  m_CullTransparentMesh: 0
--- !u!224 &214880529 stripped
RectTransform:
  m_CorrespondingSourceObject: {fileID: 5214595654765679579, guid: e2db2cdfcd84c1d4fbe3e38bae31b2ba,
    type: 3}
  m_PrefabInstance: {fileID: 1740204221145833707}
  m_PrefabAsset: {fileID: 0}
--- !u!224 &227833045 stripped
RectTransform:
  m_CorrespondingSourceObject: {fileID: 4716120665484008666, guid: 115ca601252a13847bf1f2163bb19d9a,
    type: 3}
  m_PrefabInstance: {fileID: 4716120665442871311}
  m_PrefabAsset: {fileID: 0}
--- !u!114 &227833046 stripped
MonoBehaviour:
  m_CorrespondingSourceObject: {fileID: 4716120665484008665, guid: 115ca601252a13847bf1f2163bb19d9a,
    type: 3}
  m_PrefabInstance: {fileID: 4716120665442871311}
  m_PrefabAsset: {fileID: 0}
  m_GameObject: {fileID: 0}
  m_Enabled: 1
  m_EditorHideFlags: 0
  m_Script: {fileID: 11500000, guid: 616c72c48fa292d4eb237353506bf42f, type: 3}
  m_Name: 
  m_EditorClassIdentifier: 
<<<<<<< HEAD
=======
  videoPlayer: {fileID: 2063730584}
  videoImageAndPlayerContainer: {fileID: 227833044}
  backgroundImage: {fileID: 242843843}
  forceSyncOnForwardJumpInTheSong: 0
>>>>>>> a5e11570
--- !u!1 &234276795
GameObject:
  m_ObjectHideFlags: 0
  m_CorrespondingSourceObject: {fileID: 0}
  m_PrefabInstance: {fileID: 0}
  m_PrefabAsset: {fileID: 0}
  serializedVersion: 6
  m_Component:
  - component: {fileID: 234276796}
  - component: {fileID: 234276797}
  m_Layer: 0
  m_Name: SingSceneKeyboadInputController
  m_TagString: Untagged
  m_Icon: {fileID: 0}
  m_NavMeshLayer: 0
  m_StaticEditorFlags: 0
  m_IsActive: 1
--- !u!4 &234276796
Transform:
  m_ObjectHideFlags: 0
  m_CorrespondingSourceObject: {fileID: 0}
  m_PrefabInstance: {fileID: 0}
  m_PrefabAsset: {fileID: 0}
  m_GameObject: {fileID: 234276795}
  m_LocalRotation: {x: 0, y: 0, z: 0, w: 1}
  m_LocalPosition: {x: 341.7316, y: 290.46182, z: -417.23804}
  m_LocalScale: {x: 1, y: 1, z: 1}
  m_Children: []
  m_Father: {fileID: 0}
  m_RootOrder: 4
  m_LocalEulerAnglesHint: {x: 0, y: 0, z: 0}
--- !u!114 &234276797
MonoBehaviour:
  m_ObjectHideFlags: 0
  m_CorrespondingSourceObject: {fileID: 0}
  m_PrefabInstance: {fileID: 0}
  m_PrefabAsset: {fileID: 0}
  m_GameObject: {fileID: 234276795}
  m_Enabled: 1
  m_EditorHideFlags: 0
  m_Script: {fileID: 11500000, guid: 35ef2734292163c45a563380ea54c792, type: 3}
  m_Name: 
  m_EditorClassIdentifier: 
--- !u!1 &242235908
GameObject:
  m_ObjectHideFlags: 0
  m_CorrespondingSourceObject: {fileID: 0}
  m_PrefabInstance: {fileID: 0}
  m_PrefabAsset: {fileID: 0}
  serializedVersion: 6
  m_Component:
  - component: {fileID: 242235910}
  - component: {fileID: 242235909}
  m_Layer: 0
  m_Name: DefaultSingSceneDataProvider
  m_TagString: Untagged
  m_Icon: {fileID: 0}
  m_NavMeshLayer: 0
  m_StaticEditorFlags: 0
  m_IsActive: 1
--- !u!114 &242235909
MonoBehaviour:
  m_ObjectHideFlags: 0
  m_CorrespondingSourceObject: {fileID: 0}
  m_PrefabInstance: {fileID: 0}
  m_PrefabAsset: {fileID: 0}
  m_GameObject: {fileID: 242235908}
  m_Enabled: 1
  m_EditorHideFlags: 0
  m_Script: {fileID: 11500000, guid: 04e8e8353cf7d75419d03321d0098a54, type: 3}
  m_Name: 
  m_EditorClassIdentifier: 
  defaultSongName: Through Glass
  defaultSongNamePasteBin: "Summer Wine\r\nEmptyTitle\r\nMe And My Broken Heart\r\nSomewhere
    Over The Rainbow (Wonderful World)\r\nMarry You\r\nHakuna matata\nSurvivor\nThrough
    Glass"
--- !u!4 &242235910
Transform:
  m_ObjectHideFlags: 0
  m_CorrespondingSourceObject: {fileID: 0}
  m_PrefabInstance: {fileID: 0}
  m_PrefabAsset: {fileID: 0}
  m_GameObject: {fileID: 242235908}
  m_LocalRotation: {x: 0, y: 0, z: 0, w: 1}
  m_LocalPosition: {x: 512.0799, y: 274.07208, z: -458.25}
  m_LocalScale: {x: 1, y: 1, z: 1}
  m_Children: []
  m_Father: {fileID: 0}
  m_RootOrder: 3
  m_LocalEulerAnglesHint: {x: 0, y: 0, z: 0}
--- !u!1 &242843841
GameObject:
  m_ObjectHideFlags: 0
  m_CorrespondingSourceObject: {fileID: 0}
  m_PrefabInstance: {fileID: 0}
  m_PrefabAsset: {fileID: 0}
  serializedVersion: 6
  m_Component:
  - component: {fileID: 242843842}
  - component: {fileID: 242843844}
  - component: {fileID: 242843843}
  m_Layer: 5
  m_Name: Background
  m_TagString: Untagged
  m_Icon: {fileID: 0}
  m_NavMeshLayer: 0
  m_StaticEditorFlags: 0
  m_IsActive: 1
--- !u!224 &242843842
RectTransform:
  m_ObjectHideFlags: 0
  m_CorrespondingSourceObject: {fileID: 0}
  m_PrefabInstance: {fileID: 0}
  m_PrefabAsset: {fileID: 0}
  m_GameObject: {fileID: 242843841}
  m_LocalRotation: {x: -0, y: -0, z: -0, w: 1}
  m_LocalPosition: {x: 0, y: 0, z: 0}
  m_LocalScale: {x: 1, y: 1, z: 1}
  m_Children: []
  m_Father: {fileID: 320770006}
  m_RootOrder: 0
  m_LocalEulerAnglesHint: {x: 0, y: 0, z: 0}
  m_AnchorMin: {x: 0, y: 0}
  m_AnchorMax: {x: 1, y: 1}
  m_AnchoredPosition: {x: 0, y: 0}
  m_SizeDelta: {x: 0, y: 0}
  m_Pivot: {x: 0.5, y: 0.5}
--- !u!114 &242843843
MonoBehaviour:
  m_ObjectHideFlags: 0
  m_CorrespondingSourceObject: {fileID: 0}
  m_PrefabInstance: {fileID: 0}
  m_PrefabAsset: {fileID: 0}
  m_GameObject: {fileID: 242843841}
  m_Enabled: 1
  m_EditorHideFlags: 0
  m_Script: {fileID: 11500000, guid: fe87c0e1cc204ed48ad3b37840f39efc, type: 3}
  m_Name: 
  m_EditorClassIdentifier: 
  m_Material: {fileID: 0}
  m_Color: {r: 1, g: 1, b: 1, a: 1}
  m_RaycastTarget: 1
  m_OnCullStateChanged:
    m_PersistentCalls:
      m_Calls: []
    m_TypeName: UnityEngine.UI.MaskableGraphic+CullStateChangedEvent, UnityEngine.UI,
      Version=1.0.0.0, Culture=neutral, PublicKeyToken=null
  m_Sprite: {fileID: 21300000, guid: f6ec85d3f9f6fbe42a6be324acac5126, type: 3}
  m_Type: 0
  m_PreserveAspect: 0
  m_FillCenter: 1
  m_FillMethod: 4
  m_FillAmount: 1
  m_FillClockwise: 1
  m_FillOrigin: 0
  m_UseSpriteMesh: 0
  m_PixelsPerUnitMultiplier: 1
--- !u!222 &242843844
CanvasRenderer:
  m_ObjectHideFlags: 0
  m_CorrespondingSourceObject: {fileID: 0}
  m_PrefabInstance: {fileID: 0}
  m_PrefabAsset: {fileID: 0}
  m_GameObject: {fileID: 242843841}
  m_CullTransparentMesh: 0
--- !u!1 &245391952
GameObject:
  m_ObjectHideFlags: 0
  m_CorrespondingSourceObject: {fileID: 0}
  m_PrefabInstance: {fileID: 0}
  m_PrefabAsset: {fileID: 0}
  serializedVersion: 6
  m_Component:
  - component: {fileID: 245391953}
  - component: {fileID: 245391955}
  - component: {fileID: 245391954}
  m_Layer: 5
  m_Name: PlayerUiArea
  m_TagString: Untagged
  m_Icon: {fileID: 0}
  m_NavMeshLayer: 0
  m_StaticEditorFlags: 0
  m_IsActive: 1
--- !u!224 &245391953
RectTransform:
  m_ObjectHideFlags: 0
  m_CorrespondingSourceObject: {fileID: 0}
  m_PrefabInstance: {fileID: 0}
  m_PrefabAsset: {fileID: 0}
  m_GameObject: {fileID: 245391952}
  m_LocalRotation: {x: 0, y: 0, z: 0, w: 1}
  m_LocalPosition: {x: 0, y: 0, z: 0}
  m_LocalScale: {x: 1, y: 1, z: 1}
  m_Children:
  - {fileID: 746576793}
  - {fileID: 1567994488}
  m_Father: {fileID: 320770006}
  m_RootOrder: 2
  m_LocalEulerAnglesHint: {x: 0, y: 0, z: 0}
  m_AnchorMin: {x: 0, y: 0.16716748}
  m_AnchorMax: {x: 1, y: 1}
  m_AnchoredPosition: {x: 0, y: 0}
  m_SizeDelta: {x: 0, y: 0}
  m_Pivot: {x: 0.5, y: 0.5}
--- !u!114 &245391954
MonoBehaviour:
  m_ObjectHideFlags: 0
  m_CorrespondingSourceObject: {fileID: 0}
  m_PrefabInstance: {fileID: 0}
  m_PrefabAsset: {fileID: 0}
  m_GameObject: {fileID: 245391952}
  m_Enabled: 1
  m_EditorHideFlags: 0
  m_Script: {fileID: 11500000, guid: 59f8146938fff824cb5fd77236b75775, type: 3}
  m_Name: 
  m_EditorClassIdentifier: 
  m_Padding:
    m_Left: 0
    m_Right: 0
    m_Top: 0
    m_Bottom: 0
  m_ChildAlignment: 1
  m_Spacing: 16
  m_ChildForceExpandWidth: 1
  m_ChildForceExpandHeight: 1
  m_ChildControlWidth: 1
  m_ChildControlHeight: 1
  m_ChildScaleWidth: 0
  m_ChildScaleHeight: 0
--- !u!114 &245391955
MonoBehaviour:
  m_ObjectHideFlags: 0
  m_CorrespondingSourceObject: {fileID: 0}
  m_PrefabInstance: {fileID: 0}
  m_PrefabAsset: {fileID: 0}
  m_GameObject: {fileID: 245391952}
  m_Enabled: 1
  m_EditorHideFlags: 0
  m_Script: {fileID: 11500000, guid: 45aa4a7409203e649931d4e0d4ece132, type: 3}
  m_Name: 
  m_EditorClassIdentifier: 
--- !u!1 &320770002
GameObject:
  m_ObjectHideFlags: 0
  m_CorrespondingSourceObject: {fileID: 0}
  m_PrefabInstance: {fileID: 0}
  m_PrefabAsset: {fileID: 0}
  serializedVersion: 6
  m_Component:
  - component: {fileID: 320770006}
  - component: {fileID: 320770005}
  - component: {fileID: 320770004}
  - component: {fileID: 320770003}
  - component: {fileID: 320770007}
  m_Layer: 5
  m_Name: Canvas
  m_TagString: Canvas
  m_Icon: {fileID: 0}
  m_NavMeshLayer: 0
  m_StaticEditorFlags: 0
  m_IsActive: 1
--- !u!114 &320770003
MonoBehaviour:
  m_ObjectHideFlags: 0
  m_CorrespondingSourceObject: {fileID: 0}
  m_PrefabInstance: {fileID: 0}
  m_PrefabAsset: {fileID: 0}
  m_GameObject: {fileID: 320770002}
  m_Enabled: 1
  m_EditorHideFlags: 0
  m_Script: {fileID: 11500000, guid: dc42784cf147c0c48a680349fa168899, type: 3}
  m_Name: 
  m_EditorClassIdentifier: 
  m_IgnoreReversedGraphics: 1
  m_BlockingObjects: 0
  m_BlockingMask:
    serializedVersion: 2
    m_Bits: 4294967295
--- !u!114 &320770004
MonoBehaviour:
  m_ObjectHideFlags: 0
  m_CorrespondingSourceObject: {fileID: 0}
  m_PrefabInstance: {fileID: 0}
  m_PrefabAsset: {fileID: 0}
  m_GameObject: {fileID: 320770002}
  m_Enabled: 1
  m_EditorHideFlags: 0
  m_Script: {fileID: 11500000, guid: 0cd44c1031e13a943bb63640046fad76, type: 3}
  m_Name: 
  m_EditorClassIdentifier: 
  m_UiScaleMode: 1
  m_ReferencePixelsPerUnit: 100
  m_ScaleFactor: 1
  m_ReferenceResolution: {x: 800, y: 600}
  m_ScreenMatchMode: 0
  m_MatchWidthOrHeight: 0
  m_PhysicalUnit: 3
  m_FallbackScreenDPI: 96
  m_DefaultSpriteDPI: 96
  m_DynamicPixelsPerUnit: 1
--- !u!223 &320770005
Canvas:
  m_ObjectHideFlags: 0
  m_CorrespondingSourceObject: {fileID: 0}
  m_PrefabInstance: {fileID: 0}
  m_PrefabAsset: {fileID: 0}
  m_GameObject: {fileID: 320770002}
  m_Enabled: 1
  serializedVersion: 3
  m_RenderMode: 0
  m_Camera: {fileID: 0}
  m_PlaneDistance: 100
  m_PixelPerfect: 0
  m_ReceivesEvents: 1
  m_OverrideSorting: 0
  m_OverridePixelPerfect: 0
  m_SortingBucketNormalizedSize: 0
  m_AdditionalShaderChannelsFlag: 0
  m_SortingLayerID: 0
  m_SortingOrder: 0
  m_TargetDisplay: 0
--- !u!224 &320770006
RectTransform:
  m_ObjectHideFlags: 0
  m_CorrespondingSourceObject: {fileID: 0}
  m_PrefabInstance: {fileID: 0}
  m_PrefabAsset: {fileID: 0}
  m_GameObject: {fileID: 320770002}
  m_LocalRotation: {x: 0, y: 0, z: 0, w: 1}
  m_LocalPosition: {x: 0, y: 0, z: 0}
  m_LocalScale: {x: 0, y: 0, z: 0}
  m_Children:
  - {fileID: 242843842}
  - {fileID: 227833045}
  - {fileID: 245391953}
  - {fileID: 1411281007}
  - {fileID: 163774570}
  - {fileID: 1914020555}
  - {fileID: 1219814412}
  - {fileID: 1098468896}
  m_Father: {fileID: 0}
  m_RootOrder: 1
  m_LocalEulerAnglesHint: {x: 0, y: 0, z: 0}
  m_AnchorMin: {x: 0, y: 0}
  m_AnchorMax: {x: 0, y: 0}
  m_AnchoredPosition: {x: 0, y: 0}
  m_SizeDelta: {x: 0, y: 0}
  m_Pivot: {x: 0, y: 0}
--- !u!114 &320770007
MonoBehaviour:
  m_ObjectHideFlags: 0
  m_CorrespondingSourceObject: {fileID: 0}
  m_PrefabInstance: {fileID: 0}
  m_PrefabAsset: {fileID: 0}
  m_GameObject: {fileID: 320770002}
  m_Enabled: 1
  m_EditorHideFlags: 0
  m_Script: {fileID: 11500000, guid: 0aaf1d1e493f55e4495a8cd9683ffd1f, type: 3}
  m_Name: 
  m_EditorClassIdentifier: 
  anchorMin: {x: 0, y: 0}
  anchorMax: {x: 0, y: 0}
  pivot: {x: 0.5, y: 0.5}
  localPosition: {x: 500, y: 294.5, z: 0}
  anchoredPosition: {x: 500, y: 294.5}
  position: {x: 500, y: 294.5, z: 0}
  sizeDelta: {x: 759.0133, y: 447.05884}
  size: {x: 759.0133, y: 447.05884}
--- !u!1 &475691986
GameObject:
  m_ObjectHideFlags: 0
  m_CorrespondingSourceObject: {fileID: 0}
  m_PrefabInstance: {fileID: 0}
  m_PrefabAsset: {fileID: 0}
  serializedVersion: 6
  m_Component:
  - component: {fileID: 475691987}
  - component: {fileID: 475691991}
  - component: {fileID: 475691990}
  - component: {fileID: 475691992}
  m_Layer: 0
  m_Name: TimeBarTimeLabel
  m_TagString: Untagged
  m_Icon: {fileID: 0}
  m_NavMeshLayer: 0
  m_StaticEditorFlags: 0
  m_IsActive: 1
--- !u!224 &475691987
RectTransform:
  m_ObjectHideFlags: 0
  m_CorrespondingSourceObject: {fileID: 0}
  m_PrefabInstance: {fileID: 0}
  m_PrefabAsset: {fileID: 0}
  m_GameObject: {fileID: 475691986}
  m_LocalRotation: {x: -0, y: -0, z: -0, w: 1}
  m_LocalPosition: {x: 0, y: 0, z: 0}
  m_LocalScale: {x: 1, y: 1, z: 1}
  m_Children: []
  m_Father: {fileID: 163774570}
  m_RootOrder: 2
  m_LocalEulerAnglesHint: {x: 0, y: 0, z: 0}
  m_AnchorMin: {x: 0.9323001, y: -0.002632141}
  m_AnchorMax: {x: 0.99999374, y: 1}
  m_AnchoredPosition: {x: 0, y: 0}
  m_SizeDelta: {x: 0, y: 0}
  m_Pivot: {x: 0.5, y: 0.5}
--- !u!114 &475691990
MonoBehaviour:
  m_ObjectHideFlags: 0
  m_CorrespondingSourceObject: {fileID: 0}
  m_PrefabInstance: {fileID: 0}
  m_PrefabAsset: {fileID: 0}
  m_GameObject: {fileID: 475691986}
  m_Enabled: 1
  m_EditorHideFlags: 0
  m_Script: {fileID: 11500000, guid: 5f7201a12d95ffc409449d95f23cf332, type: 3}
  m_Name: 
  m_EditorClassIdentifier: 
  m_Material: {fileID: 0}
  m_Color: {r: 1, g: 1, b: 1, a: 1}
  m_RaycastTarget: 0
  m_OnCullStateChanged:
    m_PersistentCalls:
      m_Calls: []
    m_TypeName: UnityEngine.UI.MaskableGraphic+CullStateChangedEvent, UnityEngine.UI,
      Version=1.0.0.0, Culture=neutral, PublicKeyToken=null
  m_FontData:
    m_Font: {fileID: 10102, guid: 0000000000000000e000000000000000, type: 0}
    m_FontSize: 14
    m_FontStyle: 0
    m_BestFit: 1
    m_MinSize: 5
    m_MaxSize: 25
    m_Alignment: 4
    m_AlignByGeometry: 0
    m_RichText: 1
    m_HorizontalOverflow: 1
    m_VerticalOverflow: 0
    m_LineSpacing: 1
  m_Text: 99:99
--- !u!222 &475691991
CanvasRenderer:
  m_ObjectHideFlags: 0
  m_CorrespondingSourceObject: {fileID: 0}
  m_PrefabInstance: {fileID: 0}
  m_PrefabAsset: {fileID: 0}
  m_GameObject: {fileID: 475691986}
  m_CullTransparentMesh: 0
--- !u!114 &475691992
MonoBehaviour:
  m_ObjectHideFlags: 0
  m_CorrespondingSourceObject: {fileID: 0}
  m_PrefabInstance: {fileID: 0}
  m_PrefabAsset: {fileID: 0}
  m_GameObject: {fileID: 475691986}
  m_Enabled: 1
  m_EditorHideFlags: 0
  m_Script: {fileID: 11500000, guid: 4c19a1c4d69bbcf48bd7877e812dbae4, type: 3}
  m_Name: 
  m_EditorClassIdentifier: 
  showRemainingTime: 1
--- !u!1 &594082521
GameObject:
  m_ObjectHideFlags: 0
  m_CorrespondingSourceObject: {fileID: 0}
  m_PrefabInstance: {fileID: 0}
  m_PrefabAsset: {fileID: 0}
  serializedVersion: 6
  m_Component:
  - component: {fileID: 594082522}
  - component: {fileID: 594082524}
  - component: {fileID: 594082523}
  m_Layer: 0
  m_Name: TimeBarTimeLineBackground
  m_TagString: Untagged
  m_Icon: {fileID: 0}
  m_NavMeshLayer: 0
  m_StaticEditorFlags: 0
  m_IsActive: 1
--- !u!224 &594082522
RectTransform:
  m_ObjectHideFlags: 0
  m_CorrespondingSourceObject: {fileID: 0}
  m_PrefabInstance: {fileID: 0}
  m_PrefabAsset: {fileID: 0}
  m_GameObject: {fileID: 594082521}
  m_LocalRotation: {x: -0, y: -0, z: -0, w: 1}
  m_LocalPosition: {x: 0, y: 0, z: 0}
  m_LocalScale: {x: 1, y: 1, z: 1}
  m_Children: []
  m_Father: {fileID: 163774570}
  m_RootOrder: 3
  m_LocalEulerAnglesHint: {x: 0, y: 0, z: 0}
  m_AnchorMin: {x: 0.067693636, y: 0.19595033}
  m_AnchorMax: {x: 0.9323, y: 0.8040496}
  m_AnchoredPosition: {x: 0, y: 0}
  m_SizeDelta: {x: 0, y: 0}
  m_Pivot: {x: 0.5, y: 0.5}
--- !u!114 &594082523
MonoBehaviour:
  m_ObjectHideFlags: 0
  m_CorrespondingSourceObject: {fileID: 0}
  m_PrefabInstance: {fileID: 0}
  m_PrefabAsset: {fileID: 0}
  m_GameObject: {fileID: 594082521}
  m_Enabled: 1
  m_EditorHideFlags: 0
  m_Script: {fileID: 11500000, guid: fe87c0e1cc204ed48ad3b37840f39efc, type: 3}
  m_Name: 
  m_EditorClassIdentifier: 
  m_Material: {fileID: 0}
  m_Color: {r: 0.23843007, g: 0.35732707, b: 0.3584906, a: 1}
  m_RaycastTarget: 0
  m_OnCullStateChanged:
    m_PersistentCalls:
      m_Calls: []
    m_TypeName: UnityEngine.UI.MaskableGraphic+CullStateChangedEvent, UnityEngine.UI,
      Version=1.0.0.0, Culture=neutral, PublicKeyToken=null
  m_Sprite: {fileID: 21300000, guid: 55f3e2c7b25af03468f72991504fb124, type: 3}
  m_Type: 0
  m_PreserveAspect: 0
  m_FillCenter: 1
  m_FillMethod: 4
  m_FillAmount: 1
  m_FillClockwise: 1
  m_FillOrigin: 0
  m_UseSpriteMesh: 0
  m_PixelsPerUnitMultiplier: 1
--- !u!222 &594082524
CanvasRenderer:
  m_ObjectHideFlags: 0
  m_CorrespondingSourceObject: {fileID: 0}
  m_PrefabInstance: {fileID: 0}
  m_PrefabAsset: {fileID: 0}
  m_GameObject: {fileID: 594082521}
  m_CullTransparentMesh: 0
--- !u!114 &631484575 stripped
MonoBehaviour:
  m_CorrespondingSourceObject: {fileID: 1570843825482846074, guid: 5ca122de3e6e3e046b5afdf99555504c,
    type: 3}
  m_PrefabInstance: {fileID: 1570843824855908325}
  m_PrefabAsset: {fileID: 0}
  m_GameObject: {fileID: 0}
  m_Enabled: 1
  m_EditorHideFlags: 0
  m_Script: {fileID: 11500000, guid: 5f7201a12d95ffc409449d95f23cf332, type: 3}
  m_Name: 
  m_EditorClassIdentifier: 
--- !u!1 &703980417
GameObject:
  m_ObjectHideFlags: 0
  m_CorrespondingSourceObject: {fileID: 0}
  m_PrefabInstance: {fileID: 0}
  m_PrefabAsset: {fileID: 0}
  serializedVersion: 6
  m_Component:
  - component: {fileID: 703980418}
  - component: {fileID: 703980419}
  m_Layer: 0
  m_Name: TimeBarTimeLine
  m_TagString: Untagged
  m_Icon: {fileID: 0}
  m_NavMeshLayer: 0
  m_StaticEditorFlags: 0
  m_IsActive: 1
--- !u!224 &703980418
RectTransform:
  m_ObjectHideFlags: 0
  m_CorrespondingSourceObject: {fileID: 0}
  m_PrefabInstance: {fileID: 0}
  m_PrefabAsset: {fileID: 0}
  m_GameObject: {fileID: 703980417}
  m_LocalRotation: {x: 0, y: 0, z: 0, w: 1}
  m_LocalPosition: {x: 0, y: 0, z: 0}
  m_LocalScale: {x: 1, y: 1, z: 1}
  m_Children:
  - {fileID: 1909601648}
  - {fileID: 1509412936}
  m_Father: {fileID: 163774570}
  m_RootOrder: 4
  m_LocalEulerAnglesHint: {x: 0, y: 0, z: 0}
  m_AnchorMin: {x: 0.067693636, y: 0.19595033}
  m_AnchorMax: {x: 0.9323, y: 0.8040496}
  m_AnchoredPosition: {x: 0, y: 0}
  m_SizeDelta: {x: 0, y: 0}
  m_Pivot: {x: 0.5, y: 0.5}
--- !u!114 &703980419
MonoBehaviour:
  m_ObjectHideFlags: 0
  m_CorrespondingSourceObject: {fileID: 0}
  m_PrefabInstance: {fileID: 0}
  m_PrefabAsset: {fileID: 0}
  m_GameObject: {fileID: 703980417}
  m_Enabled: 1
  m_EditorHideFlags: 0
  m_Script: {fileID: 11500000, guid: 52aa821a0180aab4ca8f3904c651475d, type: 3}
  m_Name: 
  m_EditorClassIdentifier: 
  timeLineRectPrefab: {fileID: 2269057298797317534, guid: cfe0e826bda13d04c9d90a045027b253,
    type: 3}
--- !u!1 &727012070
GameObject:
  m_ObjectHideFlags: 0
  m_CorrespondingSourceObject: {fileID: 0}
  m_PrefabInstance: {fileID: 0}
  m_PrefabAsset: {fileID: 0}
  serializedVersion: 6
  m_Component:
  - component: {fileID: 727012072}
  - component: {fileID: 727012071}
  m_Layer: 0
  m_Name: StutterSinger
  m_TagString: Untagged
  m_Icon: {fileID: 0}
  m_NavMeshLayer: 0
  m_StaticEditorFlags: 0
  m_IsActive: 0
--- !u!114 &727012071
MonoBehaviour:
  m_ObjectHideFlags: 0
  m_CorrespondingSourceObject: {fileID: 0}
  m_PrefabInstance: {fileID: 0}
  m_PrefabAsset: {fileID: 0}
  m_GameObject: {fileID: 727012070}
  m_Enabled: 1
  m_EditorHideFlags: 0
  m_Script: {fileID: 11500000, guid: 91fdf6b0f43d1ba459e2dcd59a6ad805, type: 3}
  m_Name: 
  m_EditorClassIdentifier: 
  playerIndexToSimulate: 0
--- !u!4 &727012072
Transform:
  m_ObjectHideFlags: 0
  m_CorrespondingSourceObject: {fileID: 0}
  m_PrefabInstance: {fileID: 0}
  m_PrefabAsset: {fileID: 0}
  m_GameObject: {fileID: 727012070}
  m_LocalRotation: {x: 0, y: 0, z: 0, w: 1}
  m_LocalPosition: {x: 509.63995, y: 300.0832, z: -547.75}
  m_LocalScale: {x: 1, y: 1, z: 1}
  m_Children: []
  m_Father: {fileID: 0}
  m_RootOrder: 8
  m_LocalEulerAnglesHint: {x: 0, y: 0, z: 0}
--- !u!224 &746576793 stripped
RectTransform:
  m_CorrespondingSourceObject: {fileID: 1740204220683369330, guid: e2db2cdfcd84c1d4fbe3e38bae31b2ba,
    type: 3}
  m_PrefabInstance: {fileID: 1740204221145833707}
  m_PrefabAsset: {fileID: 0}
--- !u!1 &774528932
GameObject:
  m_ObjectHideFlags: 0
  m_CorrespondingSourceObject: {fileID: 0}
  m_PrefabInstance: {fileID: 0}
  m_PrefabAsset: {fileID: 0}
  serializedVersion: 6
  m_Component:
  - component: {fileID: 774528933}
  - component: {fileID: 774528935}
  - component: {fileID: 774528934}
  m_Layer: 0
  m_Name: TimeBarTitleLabel
  m_TagString: Untagged
  m_Icon: {fileID: 0}
  m_NavMeshLayer: 0
  m_StaticEditorFlags: 0
  m_IsActive: 1
--- !u!224 &774528933
RectTransform:
  m_ObjectHideFlags: 0
  m_CorrespondingSourceObject: {fileID: 0}
  m_PrefabInstance: {fileID: 0}
  m_PrefabAsset: {fileID: 0}
  m_GameObject: {fileID: 774528932}
  m_LocalRotation: {x: 0, y: 0, z: 0, w: 1}
  m_LocalPosition: {x: 0, y: 0, z: 0}
  m_LocalScale: {x: 1, y: 1, z: 1}
  m_Children: []
  m_Father: {fileID: 163774570}
  m_RootOrder: 1
  m_LocalEulerAnglesHint: {x: 0, y: 0, z: 0}
  m_AnchorMin: {x: 0.000000052452087, y: 0}
  m_AnchorMax: {x: 0.06769368, y: 1.0026321}
  m_AnchoredPosition: {x: 0, y: 0}
  m_SizeDelta: {x: 0, y: 0}
  m_Pivot: {x: 0.5, y: 0.5}
--- !u!114 &774528934
MonoBehaviour:
  m_ObjectHideFlags: 0
  m_CorrespondingSourceObject: {fileID: 0}
  m_PrefabInstance: {fileID: 0}
  m_PrefabAsset: {fileID: 0}
  m_GameObject: {fileID: 774528932}
  m_Enabled: 1
  m_EditorHideFlags: 0
  m_Script: {fileID: 11500000, guid: 5f7201a12d95ffc409449d95f23cf332, type: 3}
  m_Name: 
  m_EditorClassIdentifier: 
  m_Material: {fileID: 0}
  m_Color: {r: 1, g: 1, b: 1, a: 1}
  m_RaycastTarget: 0
  m_OnCullStateChanged:
    m_PersistentCalls:
      m_Calls: []
    m_TypeName: UnityEngine.UI.MaskableGraphic+CullStateChangedEvent, UnityEngine.UI,
      Version=1.0.0.0, Culture=neutral, PublicKeyToken=null
  m_FontData:
    m_Font: {fileID: 10102, guid: 0000000000000000e000000000000000, type: 0}
    m_FontSize: 14
    m_FontStyle: 0
    m_BestFit: 1
    m_MinSize: 5
    m_MaxSize: 40
    m_Alignment: 4
    m_AlignByGeometry: 0
    m_RichText: 1
    m_HorizontalOverflow: 1
    m_VerticalOverflow: 0
    m_LineSpacing: 1
  m_Text: TIME
--- !u!222 &774528935
CanvasRenderer:
  m_ObjectHideFlags: 0
  m_CorrespondingSourceObject: {fileID: 0}
  m_PrefabInstance: {fileID: 0}
  m_PrefabAsset: {fileID: 0}
  m_GameObject: {fileID: 774528932}
  m_CullTransparentMesh: 0
--- !u!1 &898766839
GameObject:
  m_ObjectHideFlags: 0
  m_CorrespondingSourceObject: {fileID: 0}
  m_PrefabInstance: {fileID: 0}
  m_PrefabAsset: {fileID: 0}
  serializedVersion: 6
  m_Component:
  - component: {fileID: 898766841}
  - component: {fileID: 898766840}
  m_Layer: 0
  m_Name: SingSceneFinisher
  m_TagString: Untagged
  m_Icon: {fileID: 0}
  m_NavMeshLayer: 0
  m_StaticEditorFlags: 0
  m_IsActive: 1
--- !u!114 &898766840
MonoBehaviour:
  m_ObjectHideFlags: 0
  m_CorrespondingSourceObject: {fileID: 0}
  m_PrefabInstance: {fileID: 0}
  m_PrefabAsset: {fileID: 0}
  m_GameObject: {fileID: 898766839}
  m_Enabled: 1
  m_EditorHideFlags: 0
  m_Script: {fileID: 11500000, guid: 232574d4ef532f84898091ca8b1bc0fd, type: 3}
  m_Name: 
  m_EditorClassIdentifier: 
--- !u!4 &898766841
Transform:
  m_ObjectHideFlags: 0
  m_CorrespondingSourceObject: {fileID: 0}
  m_PrefabInstance: {fileID: 0}
  m_PrefabAsset: {fileID: 0}
  m_GameObject: {fileID: 898766839}
  m_LocalRotation: {x: 0, y: 0, z: 0, w: 1}
  m_LocalPosition: {x: 496.1132, y: 296.42233, z: -282.25}
  m_LocalScale: {x: 1, y: 1, z: 1}
  m_Children: []
  m_Father: {fileID: 0}
  m_RootOrder: 5
  m_LocalEulerAnglesHint: {x: 0, y: 0, z: 0}
--- !u!1 &908260462
GameObject:
  m_ObjectHideFlags: 0
  m_CorrespondingSourceObject: {fileID: 0}
  m_PrefabInstance: {fileID: 0}
  m_PrefabAsset: {fileID: 0}
  serializedVersion: 6
  m_Component:
  - component: {fileID: 908260464}
  - component: {fileID: 908260463}
  m_Layer: 0
  m_Name: PerfectSinger
  m_TagString: Untagged
  m_Icon: {fileID: 0}
  m_NavMeshLayer: 0
  m_StaticEditorFlags: 0
  m_IsActive: 0
--- !u!114 &908260463
MonoBehaviour:
  m_ObjectHideFlags: 0
  m_CorrespondingSourceObject: {fileID: 0}
  m_PrefabInstance: {fileID: 0}
  m_PrefabAsset: {fileID: 0}
  m_GameObject: {fileID: 908260462}
  m_Enabled: 1
  m_EditorHideFlags: 0
  m_Script: {fileID: 11500000, guid: d6da0a75495a8c14d8759cbd74559601, type: 3}
  m_Name: 
  m_EditorClassIdentifier: 
  playerIndexToSimulate: 0
  offset: 12
--- !u!4 &908260464
Transform:
  m_ObjectHideFlags: 0
  m_CorrespondingSourceObject: {fileID: 0}
  m_PrefabInstance: {fileID: 0}
  m_PrefabAsset: {fileID: 0}
  m_GameObject: {fileID: 908260462}
  m_LocalRotation: {x: 0, y: 0, z: 0, w: 1}
  m_LocalPosition: {x: 459.0332, y: 181.81367, z: -374.84143}
  m_LocalScale: {x: 1, y: 1, z: 1}
  m_Children: []
  m_Father: {fileID: 0}
  m_RootOrder: 6
  m_LocalEulerAnglesHint: {x: 0, y: 0, z: 0}
--- !u!224 &1098468896 stripped
RectTransform:
  m_CorrespondingSourceObject: {fileID: 7998560839839612130, guid: b6d86aaa88ec3d7479a2f42f735481a1,
    type: 3}
  m_PrefabInstance: {fileID: 7998560840922182338}
  m_PrefabAsset: {fileID: 0}
--- !u!114 &1098468898 stripped
MonoBehaviour:
  m_CorrespondingSourceObject: {fileID: 7998560839839612128, guid: b6d86aaa88ec3d7479a2f42f735481a1,
    type: 3}
  m_PrefabInstance: {fileID: 7998560840922182338}
  m_PrefabAsset: {fileID: 0}
  m_GameObject: {fileID: 0}
  m_Enabled: 1
  m_EditorHideFlags: 0
  m_Script: {fileID: 11500000, guid: 88ca229540b0d644ea7457192176f0fc, type: 3}
  m_Name: 
  m_EditorClassIdentifier: 
--- !u!1001 &1157541967
PrefabInstance:
  m_ObjectHideFlags: 0
  serializedVersion: 2
  m_Modification:
    m_TransformParent: {fileID: 1687566377}
    m_Modifications:
    - target: {fileID: 866456455668874477, guid: cc8f106d10591de4a91b0218e3d137da,
        type: 3}
      propertyPath: m_Name
      value: UiRecordedNotePrefab (1)
      objectReference: {fileID: 0}
    - target: {fileID: 9030090544604440398, guid: cc8f106d10591de4a91b0218e3d137da,
        type: 3}
      propertyPath: m_LocalPosition.x
      value: 0
      objectReference: {fileID: 0}
    - target: {fileID: 9030090544604440398, guid: cc8f106d10591de4a91b0218e3d137da,
        type: 3}
      propertyPath: m_LocalPosition.y
      value: 0
      objectReference: {fileID: 0}
    - target: {fileID: 9030090544604440398, guid: cc8f106d10591de4a91b0218e3d137da,
        type: 3}
      propertyPath: m_LocalPosition.z
      value: 0
      objectReference: {fileID: 0}
    - target: {fileID: 9030090544604440398, guid: cc8f106d10591de4a91b0218e3d137da,
        type: 3}
      propertyPath: m_LocalRotation.x
      value: -0
      objectReference: {fileID: 0}
    - target: {fileID: 9030090544604440398, guid: cc8f106d10591de4a91b0218e3d137da,
        type: 3}
      propertyPath: m_LocalRotation.y
      value: -0
      objectReference: {fileID: 0}
    - target: {fileID: 9030090544604440398, guid: cc8f106d10591de4a91b0218e3d137da,
        type: 3}
      propertyPath: m_LocalRotation.z
      value: -0
      objectReference: {fileID: 0}
    - target: {fileID: 9030090544604440398, guid: cc8f106d10591de4a91b0218e3d137da,
        type: 3}
      propertyPath: m_LocalRotation.w
      value: 1
      objectReference: {fileID: 0}
    - target: {fileID: 9030090544604440398, guid: cc8f106d10591de4a91b0218e3d137da,
        type: 3}
      propertyPath: m_RootOrder
      value: 1
      objectReference: {fileID: 0}
    - target: {fileID: 9030090544604440398, guid: cc8f106d10591de4a91b0218e3d137da,
        type: 3}
      propertyPath: m_LocalEulerAnglesHint.x
      value: 0
      objectReference: {fileID: 0}
    - target: {fileID: 9030090544604440398, guid: cc8f106d10591de4a91b0218e3d137da,
        type: 3}
      propertyPath: m_LocalEulerAnglesHint.y
      value: 0
      objectReference: {fileID: 0}
    - target: {fileID: 9030090544604440398, guid: cc8f106d10591de4a91b0218e3d137da,
        type: 3}
      propertyPath: m_LocalEulerAnglesHint.z
      value: 0
      objectReference: {fileID: 0}
    - target: {fileID: 9030090544604440398, guid: cc8f106d10591de4a91b0218e3d137da,
        type: 3}
      propertyPath: m_AnchoredPosition.x
      value: -56.399994
      objectReference: {fileID: 0}
    - target: {fileID: 9030090544604440398, guid: cc8f106d10591de4a91b0218e3d137da,
        type: 3}
      propertyPath: m_AnchoredPosition.y
      value: 0
      objectReference: {fileID: 0}
    - target: {fileID: 9030090544604440398, guid: cc8f106d10591de4a91b0218e3d137da,
        type: 3}
      propertyPath: m_SizeDelta.x
      value: -355
      objectReference: {fileID: 0}
    - target: {fileID: 9030090544604440398, guid: cc8f106d10591de4a91b0218e3d137da,
        type: 3}
      propertyPath: m_SizeDelta.y
      value: 20
      objectReference: {fileID: 0}
    - target: {fileID: 9030090544604440398, guid: cc8f106d10591de4a91b0218e3d137da,
        type: 3}
      propertyPath: m_AnchorMin.x
      value: 0
      objectReference: {fileID: 0}
    - target: {fileID: 9030090544604440398, guid: cc8f106d10591de4a91b0218e3d137da,
        type: 3}
      propertyPath: m_AnchorMin.y
      value: 0.5
      objectReference: {fileID: 0}
    - target: {fileID: 9030090544604440398, guid: cc8f106d10591de4a91b0218e3d137da,
        type: 3}
      propertyPath: m_AnchorMax.x
      value: 1
      objectReference: {fileID: 0}
    - target: {fileID: 9030090544604440398, guid: cc8f106d10591de4a91b0218e3d137da,
        type: 3}
      propertyPath: m_AnchorMax.y
      value: 0.5
      objectReference: {fileID: 0}
    - target: {fileID: 9030090544604440398, guid: cc8f106d10591de4a91b0218e3d137da,
        type: 3}
      propertyPath: m_Pivot.x
      value: 0.5
      objectReference: {fileID: 0}
    - target: {fileID: 9030090544604440398, guid: cc8f106d10591de4a91b0218e3d137da,
        type: 3}
      propertyPath: m_Pivot.y
      value: 0.5
      objectReference: {fileID: 0}
    - target: {fileID: 730526333788458355, guid: cc8f106d10591de4a91b0218e3d137da,
        type: 3}
      propertyPath: m_AnchoredPosition.x
      value: 343.1
      objectReference: {fileID: 0}
    - target: {fileID: 730526333788458355, guid: cc8f106d10591de4a91b0218e3d137da,
        type: 3}
      propertyPath: m_AnchoredPosition.y
      value: 0
      objectReference: {fileID: 0}
    - target: {fileID: 730526333788458355, guid: cc8f106d10591de4a91b0218e3d137da,
        type: 3}
      propertyPath: m_SizeDelta.x
      value: -264.9
      objectReference: {fileID: 0}
    - target: {fileID: 1473120825482942063, guid: cc8f106d10591de4a91b0218e3d137da,
        type: 3}
      propertyPath: m_IsActive
      value: 1
      objectReference: {fileID: 0}
    m_RemovedComponents: []
  m_SourcePrefab: {fileID: 100100000, guid: cc8f106d10591de4a91b0218e3d137da, type: 3}
--- !u!1 &1205837950
GameObject:
  m_ObjectHideFlags: 0
  m_CorrespondingSourceObject: {fileID: 0}
  m_PrefabInstance: {fileID: 0}
  m_PrefabAsset: {fileID: 0}
  serializedVersion: 6
  m_Component:
  - component: {fileID: 1205837951}
  - component: {fileID: 1205837954}
  - component: {fileID: 1205837953}
  m_Layer: 5
  m_Name: ControlsInfo
  m_TagString: Untagged
  m_Icon: {fileID: 0}
  m_NavMeshLayer: 0
  m_StaticEditorFlags: 0
  m_IsActive: 1
--- !u!224 &1205837951
RectTransform:
  m_ObjectHideFlags: 0
  m_CorrespondingSourceObject: {fileID: 0}
  m_PrefabInstance: {fileID: 0}
  m_PrefabAsset: {fileID: 0}
  m_GameObject: {fileID: 1205837950}
  m_LocalRotation: {x: -0, y: -0, z: -0, w: 1}
  m_LocalPosition: {x: 0, y: 0, z: 0}
  m_LocalScale: {x: 1, y: 1, z: 1}
  m_Children: []
  m_Father: {fileID: 1219814412}
  m_RootOrder: 2
  m_LocalEulerAnglesHint: {x: 0, y: 0, z: 0}
  m_AnchorMin: {x: 0, y: 0.1789167}
  m_AnchorMax: {x: 1, y: 0.46075}
  m_AnchoredPosition: {x: 0, y: 0}
  m_SizeDelta: {x: 0, y: 0}
  m_Pivot: {x: 0.5, y: 0.5}
--- !u!114 &1205837953
MonoBehaviour:
  m_ObjectHideFlags: 0
  m_CorrespondingSourceObject: {fileID: 0}
  m_PrefabInstance: {fileID: 0}
  m_PrefabAsset: {fileID: 0}
  m_GameObject: {fileID: 1205837950}
  m_Enabled: 1
  m_EditorHideFlags: 0
  m_Script: {fileID: 11500000, guid: 5f7201a12d95ffc409449d95f23cf332, type: 3}
  m_Name: 
  m_EditorClassIdentifier: 
  m_Material: {fileID: 0}
  m_Color: {r: 1, g: 1, b: 1, a: 1}
  m_RaycastTarget: 1
  m_OnCullStateChanged:
    m_PersistentCalls:
      m_Calls: []
    m_TypeName: UnityEngine.UI.MaskableGraphic+CullStateChangedEvent, UnityEngine.UI,
      Version=1.0.0.0, Culture=neutral, PublicKeyToken=null
  m_FontData:
    m_Font: {fileID: 10102, guid: 0000000000000000e000000000000000, type: 0}
    m_FontSize: 14
    m_FontStyle: 0
    m_BestFit: 1
    m_MinSize: 10
    m_MaxSize: 20
    m_Alignment: 4
    m_AlignByGeometry: 0
    m_RichText: 1
    m_HorizontalOverflow: 0
    m_VerticalOverflow: 0
    m_LineSpacing: 1
  m_Text: 'Space : continue


    S : Skip to next lyrics

    R : Restart song

    E : Open song in editor

    Escape : Cancel singing and show results'
--- !u!222 &1205837954
CanvasRenderer:
  m_ObjectHideFlags: 0
  m_CorrespondingSourceObject: {fileID: 0}
  m_PrefabInstance: {fileID: 0}
  m_PrefabAsset: {fileID: 0}
  m_GameObject: {fileID: 1205837950}
  m_CullTransparentMesh: 0
--- !u!1 &1219814411
GameObject:
  m_ObjectHideFlags: 0
  m_CorrespondingSourceObject: {fileID: 0}
  m_PrefabInstance: {fileID: 0}
  m_PrefabAsset: {fileID: 0}
  serializedVersion: 6
  m_Component:
  - component: {fileID: 1219814412}
  m_Layer: 5
  m_Name: PauseOverlay
  m_TagString: Untagged
  m_Icon: {fileID: 0}
  m_NavMeshLayer: 0
  m_StaticEditorFlags: 0
  m_IsActive: 0
--- !u!224 &1219814412
RectTransform:
  m_ObjectHideFlags: 0
  m_CorrespondingSourceObject: {fileID: 0}
  m_PrefabInstance: {fileID: 0}
  m_PrefabAsset: {fileID: 0}
  m_GameObject: {fileID: 1219814411}
  m_LocalRotation: {x: 0, y: 0, z: 0, w: 1}
  m_LocalPosition: {x: 0, y: 0, z: 0}
  m_LocalScale: {x: 1, y: 1, z: 1}
  m_Children:
  - {fileID: 1343510744}
  - {fileID: 1767457018}
  - {fileID: 1205837951}
  m_Father: {fileID: 320770006}
  m_RootOrder: 6
  m_LocalEulerAnglesHint: {x: 0, y: 0, z: 0}
  m_AnchorMin: {x: 0, y: 0}
  m_AnchorMax: {x: 1, y: 1}
  m_AnchoredPosition: {x: 0, y: 0}
  m_SizeDelta: {x: 0, y: 0}
  m_Pivot: {x: 0.5, y: 0.5}
--- !u!1001 &1273475884
PrefabInstance:
  m_ObjectHideFlags: 0
  serializedVersion: 2
  m_Modification:
    m_TransformParent: {fileID: 214880529}
    m_Modifications:
    - target: {fileID: 8590359238075033078, guid: 67fe67780e740264b9c255cd9777445d,
        type: 3}
      propertyPath: m_Name
      value: UiNotePrefab
      objectReference: {fileID: 0}
    - target: {fileID: 8590359238081736741, guid: 67fe67780e740264b9c255cd9777445d,
        type: 3}
      propertyPath: m_Color.r
      value: 0
      objectReference: {fileID: 0}
    - target: {fileID: 8590359238081736741, guid: 67fe67780e740264b9c255cd9777445d,
        type: 3}
      propertyPath: m_Color.g
      value: 0
      objectReference: {fileID: 0}
    - target: {fileID: 8590359238081736741, guid: 67fe67780e740264b9c255cd9777445d,
        type: 3}
      propertyPath: m_Color.b
      value: 0
      objectReference: {fileID: 0}
    - target: {fileID: 8590359238075033077, guid: 67fe67780e740264b9c255cd9777445d,
        type: 3}
      propertyPath: m_LocalPosition.x
      value: 0
      objectReference: {fileID: 0}
    - target: {fileID: 8590359238075033077, guid: 67fe67780e740264b9c255cd9777445d,
        type: 3}
      propertyPath: m_LocalPosition.y
      value: 0
      objectReference: {fileID: 0}
    - target: {fileID: 8590359238075033077, guid: 67fe67780e740264b9c255cd9777445d,
        type: 3}
      propertyPath: m_LocalPosition.z
      value: 0
      objectReference: {fileID: 0}
    - target: {fileID: 8590359238075033077, guid: 67fe67780e740264b9c255cd9777445d,
        type: 3}
      propertyPath: m_LocalRotation.x
      value: -0
      objectReference: {fileID: 0}
    - target: {fileID: 8590359238075033077, guid: 67fe67780e740264b9c255cd9777445d,
        type: 3}
      propertyPath: m_LocalRotation.y
      value: -0
      objectReference: {fileID: 0}
    - target: {fileID: 8590359238075033077, guid: 67fe67780e740264b9c255cd9777445d,
        type: 3}
      propertyPath: m_LocalRotation.z
      value: -0
      objectReference: {fileID: 0}
    - target: {fileID: 8590359238075033077, guid: 67fe67780e740264b9c255cd9777445d,
        type: 3}
      propertyPath: m_LocalRotation.w
      value: 1
      objectReference: {fileID: 0}
    - target: {fileID: 8590359238075033077, guid: 67fe67780e740264b9c255cd9777445d,
        type: 3}
      propertyPath: m_RootOrder
      value: 0
      objectReference: {fileID: 0}
    - target: {fileID: 8590359238075033077, guid: 67fe67780e740264b9c255cd9777445d,
        type: 3}
      propertyPath: m_LocalEulerAnglesHint.x
      value: 0
      objectReference: {fileID: 0}
    - target: {fileID: 8590359238075033077, guid: 67fe67780e740264b9c255cd9777445d,
        type: 3}
      propertyPath: m_LocalEulerAnglesHint.y
      value: 0
      objectReference: {fileID: 0}
    - target: {fileID: 8590359238075033077, guid: 67fe67780e740264b9c255cd9777445d,
        type: 3}
      propertyPath: m_LocalEulerAnglesHint.z
      value: 0
      objectReference: {fileID: 0}
    - target: {fileID: 8590359238075033077, guid: 67fe67780e740264b9c255cd9777445d,
        type: 3}
      propertyPath: m_AnchoredPosition.x
      value: 0
      objectReference: {fileID: 0}
    - target: {fileID: 8590359238075033077, guid: 67fe67780e740264b9c255cd9777445d,
        type: 3}
      propertyPath: m_AnchoredPosition.y
      value: 0
      objectReference: {fileID: 0}
    - target: {fileID: 8590359238075033077, guid: 67fe67780e740264b9c255cd9777445d,
        type: 3}
      propertyPath: m_SizeDelta.x
      value: 0
      objectReference: {fileID: 0}
    - target: {fileID: 8590359238075033077, guid: 67fe67780e740264b9c255cd9777445d,
        type: 3}
      propertyPath: m_SizeDelta.y
      value: 20
      objectReference: {fileID: 0}
    - target: {fileID: 8590359238075033077, guid: 67fe67780e740264b9c255cd9777445d,
        type: 3}
      propertyPath: m_AnchorMin.x
      value: 0
      objectReference: {fileID: 0}
    - target: {fileID: 8590359238075033077, guid: 67fe67780e740264b9c255cd9777445d,
        type: 3}
      propertyPath: m_AnchorMin.y
      value: 0.5
      objectReference: {fileID: 0}
    - target: {fileID: 8590359238075033077, guid: 67fe67780e740264b9c255cd9777445d,
        type: 3}
      propertyPath: m_AnchorMax.x
      value: 1
      objectReference: {fileID: 0}
    - target: {fileID: 8590359238075033077, guid: 67fe67780e740264b9c255cd9777445d,
        type: 3}
      propertyPath: m_AnchorMax.y
      value: 0.5
      objectReference: {fileID: 0}
    - target: {fileID: 8590359238075033077, guid: 67fe67780e740264b9c255cd9777445d,
        type: 3}
      propertyPath: m_Pivot.x
      value: 0.5
      objectReference: {fileID: 0}
    - target: {fileID: 8590359238075033077, guid: 67fe67780e740264b9c255cd9777445d,
        type: 3}
      propertyPath: m_Pivot.y
      value: 0.5
      objectReference: {fileID: 0}
    - target: {fileID: 8590359238897754697, guid: 67fe67780e740264b9c255cd9777445d,
        type: 3}
      propertyPath: m_FontData.m_MinSize
      value: 2
      objectReference: {fileID: 0}
    - target: {fileID: 2964507941434883331, guid: 67fe67780e740264b9c255cd9777445d,
        type: 3}
      propertyPath: m_AnchoredPosition.x
      value: -0.005004883
      objectReference: {fileID: 0}
    - target: {fileID: 2964507941434883331, guid: 67fe67780e740264b9c255cd9777445d,
        type: 3}
      propertyPath: m_AnchoredPosition.y
      value: -0.005001068
      objectReference: {fileID: 0}
<<<<<<< HEAD
=======
    - target: {fileID: 8590359238081736741, guid: 67fe67780e740264b9c255cd9777445d,
        type: 3}
      propertyPath: m_Color.r
      value: 0
      objectReference: {fileID: 0}
    - target: {fileID: 8590359238081736741, guid: 67fe67780e740264b9c255cd9777445d,
        type: 3}
      propertyPath: m_Color.g
      value: 0
      objectReference: {fileID: 0}
    - target: {fileID: 8590359238081736741, guid: 67fe67780e740264b9c255cd9777445d,
        type: 3}
      propertyPath: m_Color.b
      value: 0
      objectReference: {fileID: 0}
    - target: {fileID: 8590359238897754697, guid: 67fe67780e740264b9c255cd9777445d,
        type: 3}
      propertyPath: m_FontData.m_MinSize
      value: 2
      objectReference: {fileID: 0}
>>>>>>> a5e11570
    m_RemovedComponents: []
  m_SourcePrefab: {fileID: 100100000, guid: 67fe67780e740264b9c255cd9777445d, type: 3}
--- !u!1 &1343358234
GameObject:
  m_ObjectHideFlags: 0
  m_CorrespondingSourceObject: {fileID: 0}
  m_PrefabInstance: {fileID: 0}
  m_PrefabAsset: {fileID: 0}
  serializedVersion: 6
  m_Component:
  - component: {fileID: 1343358236}
  - component: {fileID: 1343358235}
  m_Layer: 0
  m_Name: ChangingOffsetSinger
  m_TagString: Untagged
  m_Icon: {fileID: 0}
  m_NavMeshLayer: 0
  m_StaticEditorFlags: 0
  m_IsActive: 0
--- !u!114 &1343358235
MonoBehaviour:
  m_ObjectHideFlags: 0
  m_CorrespondingSourceObject: {fileID: 0}
  m_PrefabInstance: {fileID: 0}
  m_PrefabAsset: {fileID: 0}
  m_GameObject: {fileID: 1343358234}
  m_Enabled: 1
  m_EditorHideFlags: 0
  m_Script: {fileID: 11500000, guid: 6be2f30665fd64c47bd168248d708334, type: 3}
  m_Name: 
  m_EditorClassIdentifier: 
  playerIndexToSimulate: 0
  maxOffset: 5
--- !u!4 &1343358236
Transform:
  m_ObjectHideFlags: 0
  m_CorrespondingSourceObject: {fileID: 0}
  m_PrefabInstance: {fileID: 0}
  m_PrefabAsset: {fileID: 0}
  m_GameObject: {fileID: 1343358234}
  m_LocalRotation: {x: 0, y: 0, z: 0, w: 1}
  m_LocalPosition: {x: 509.63995, y: 300.0832, z: -547.75}
  m_LocalScale: {x: 1, y: 1, z: 1}
  m_Children: []
  m_Father: {fileID: 0}
  m_RootOrder: 7
  m_LocalEulerAnglesHint: {x: 0, y: 0, z: 0}
--- !u!1 &1343510743
GameObject:
  m_ObjectHideFlags: 0
  m_CorrespondingSourceObject: {fileID: 0}
  m_PrefabInstance: {fileID: 0}
  m_PrefabAsset: {fileID: 0}
  serializedVersion: 6
  m_Component:
  - component: {fileID: 1343510744}
  - component: {fileID: 1343510746}
  - component: {fileID: 1343510745}
  m_Layer: 5
  m_Name: Background
  m_TagString: Untagged
  m_Icon: {fileID: 0}
  m_NavMeshLayer: 0
  m_StaticEditorFlags: 0
  m_IsActive: 1
--- !u!224 &1343510744
RectTransform:
  m_ObjectHideFlags: 0
  m_CorrespondingSourceObject: {fileID: 0}
  m_PrefabInstance: {fileID: 0}
  m_PrefabAsset: {fileID: 0}
  m_GameObject: {fileID: 1343510743}
  m_LocalRotation: {x: 0, y: 0, z: 0, w: 1}
  m_LocalPosition: {x: 0, y: 0, z: 0}
  m_LocalScale: {x: 1, y: 1, z: 1}
  m_Children: []
  m_Father: {fileID: 1219814412}
  m_RootOrder: 0
  m_LocalEulerAnglesHint: {x: 0, y: 0, z: 0}
  m_AnchorMin: {x: 0, y: 0}
  m_AnchorMax: {x: 1, y: 1}
  m_AnchoredPosition: {x: 0, y: 0}
  m_SizeDelta: {x: 0, y: 0}
  m_Pivot: {x: 0.5, y: 0.5}
--- !u!114 &1343510745
MonoBehaviour:
  m_ObjectHideFlags: 0
  m_CorrespondingSourceObject: {fileID: 0}
  m_PrefabInstance: {fileID: 0}
  m_PrefabAsset: {fileID: 0}
  m_GameObject: {fileID: 1343510743}
  m_Enabled: 1
  m_EditorHideFlags: 0
  m_Script: {fileID: 11500000, guid: fe87c0e1cc204ed48ad3b37840f39efc, type: 3}
  m_Name: 
  m_EditorClassIdentifier: 
  m_Material: {fileID: 0}
  m_Color: {r: 0, g: 0, b: 0, a: 0.5176471}
  m_RaycastTarget: 1
  m_OnCullStateChanged:
    m_PersistentCalls:
      m_Calls: []
    m_TypeName: UnityEngine.UI.MaskableGraphic+CullStateChangedEvent, UnityEngine.UI,
      Version=1.0.0.0, Culture=neutral, PublicKeyToken=null
  m_Sprite: {fileID: 0}
  m_Type: 0
  m_PreserveAspect: 0
  m_FillCenter: 1
  m_FillMethod: 4
  m_FillAmount: 1
  m_FillClockwise: 1
  m_FillOrigin: 0
  m_UseSpriteMesh: 0
  m_PixelsPerUnitMultiplier: 1
--- !u!222 &1343510746
CanvasRenderer:
  m_ObjectHideFlags: 0
  m_CorrespondingSourceObject: {fileID: 0}
  m_PrefabInstance: {fileID: 0}
  m_PrefabAsset: {fileID: 0}
  m_GameObject: {fileID: 1343510743}
  m_CullTransparentMesh: 0
--- !u!224 &1411281007 stripped
RectTransform:
  m_CorrespondingSourceObject: {fileID: 1570843823581990794, guid: 5ca122de3e6e3e046b5afdf99555504c,
    type: 3}
  m_PrefabInstance: {fileID: 1570843824855908325}
  m_PrefabAsset: {fileID: 0}
--- !u!1 &1427931087
GameObject:
  m_ObjectHideFlags: 0
  m_CorrespondingSourceObject: {fileID: 0}
  m_PrefabInstance: {fileID: 0}
  m_PrefabAsset: {fileID: 0}
  serializedVersion: 6
  m_Component:
  - component: {fileID: 1427931089}
  - component: {fileID: 1427931088}
  m_Layer: 0
  m_Name: SingSceneController
  m_TagString: Untagged
  m_Icon: {fileID: 0}
  m_NavMeshLayer: 0
  m_StaticEditorFlags: 0
  m_IsActive: 1
--- !u!114 &1427931088
MonoBehaviour:
  m_ObjectHideFlags: 0
  m_CorrespondingSourceObject: {fileID: 0}
  m_PrefabInstance: {fileID: 0}
  m_PrefabAsset: {fileID: 0}
  m_GameObject: {fileID: 1427931087}
  m_Enabled: 1
  m_EditorHideFlags: 0
  m_Script: {fileID: 11500000, guid: 0c11810cb9527c047beda7fd4b488be2, type: 3}
  m_Name: 
  m_EditorClassIdentifier: 
  pauseOverlay: {fileID: 1219814411}
  playerControllerPrefab: {fileID: 2965445179344377450, guid: 614fa56bea7fef5428e98f6522cee8eb,
    type: 3}
  backgroundImage: {fileID: 242843843}
  songAudioPlayer: {fileID: 1098468898}
  songVideoPlayer: {fileID: 227833046}
  playerUiArea: {fileID: 245391955}
--- !u!4 &1427931089
Transform:
  m_ObjectHideFlags: 0
  m_CorrespondingSourceObject: {fileID: 0}
  m_PrefabInstance: {fileID: 0}
  m_PrefabAsset: {fileID: 0}
  m_GameObject: {fileID: 1427931087}
  m_LocalRotation: {x: 0, y: 0, z: 0, w: 1}
  m_LocalPosition: {x: 399.7108, y: 340.62698, z: -162.22272}
  m_LocalScale: {x: 1, y: 1, z: 1}
  m_Children: []
  m_Father: {fileID: 0}
  m_RootOrder: 2
  m_LocalEulerAnglesHint: {x: 0, y: 0, z: 0}
--- !u!224 &1509412936 stripped
RectTransform:
  m_CorrespondingSourceObject: {fileID: 2694169438086150537, guid: cfe0e826bda13d04c9d90a045027b253,
    type: 3}
  m_PrefabInstance: {fileID: 7194687702807011348}
  m_PrefabAsset: {fileID: 0}
--- !u!114 &1524246813 stripped
MonoBehaviour:
  m_CorrespondingSourceObject: {fileID: 1570843823628408568, guid: 5ca122de3e6e3e046b5afdf99555504c,
    type: 3}
  m_PrefabInstance: {fileID: 1570843824855908325}
  m_PrefabAsset: {fileID: 0}
  m_GameObject: {fileID: 0}
  m_Enabled: 1
  m_EditorHideFlags: 0
  m_Script: {fileID: 11500000, guid: 5f7201a12d95ffc409449d95f23cf332, type: 3}
  m_Name: 
  m_EditorClassIdentifier: 
--- !u!1 &1567994487
GameObject:
  m_ObjectHideFlags: 0
  m_CorrespondingSourceObject: {fileID: 0}
  m_PrefabInstance: {fileID: 0}
  m_PrefabAsset: {fileID: 0}
  serializedVersion: 6
  m_Component:
  - component: {fileID: 1567994488}
  - component: {fileID: 1567994490}
  - component: {fileID: 1567994489}
  m_Layer: 5
  m_Name: DummySpaceIfOnlyOnePlayerController
  m_TagString: Untagged
  m_Icon: {fileID: 0}
  m_NavMeshLayer: 0
  m_StaticEditorFlags: 0
  m_IsActive: 1
--- !u!224 &1567994488
RectTransform:
  m_ObjectHideFlags: 0
  m_CorrespondingSourceObject: {fileID: 0}
  m_PrefabInstance: {fileID: 0}
  m_PrefabAsset: {fileID: 0}
  m_GameObject: {fileID: 1567994487}
  m_LocalRotation: {x: 0, y: 0, z: 0, w: 1}
  m_LocalPosition: {x: 0, y: 0, z: 0}
  m_LocalScale: {x: 1, y: 1, z: 1}
  m_Children: []
  m_Father: {fileID: 245391953}
  m_RootOrder: 1
  m_LocalEulerAnglesHint: {x: 0, y: 0, z: 0}
  m_AnchorMin: {x: 0, y: 0}
  m_AnchorMax: {x: 0, y: 0}
  m_AnchoredPosition: {x: 0, y: 0}
  m_SizeDelta: {x: 0, y: 0}
  m_Pivot: {x: 0.5, y: 0.5}
--- !u!114 &1567994489
MonoBehaviour:
  m_ObjectHideFlags: 0
  m_CorrespondingSourceObject: {fileID: 0}
  m_PrefabInstance: {fileID: 0}
  m_PrefabAsset: {fileID: 0}
  m_GameObject: {fileID: 1567994487}
  m_Enabled: 1
  m_EditorHideFlags: 0
  m_Script: {fileID: 11500000, guid: 2f7b248cfb527c749b34fe9d9440fb1d, type: 3}
  m_Name: 
  m_EditorClassIdentifier: 
--- !u!114 &1567994490
MonoBehaviour:
  m_ObjectHideFlags: 0
  m_CorrespondingSourceObject: {fileID: 0}
  m_PrefabInstance: {fileID: 0}
  m_PrefabAsset: {fileID: 0}
  m_GameObject: {fileID: 1567994487}
  m_Enabled: 1
  m_EditorHideFlags: 0
  m_Script: {fileID: 11500000, guid: 306cc8c2b49d7114eaa3623786fc2126, type: 3}
  m_Name: 
  m_EditorClassIdentifier: 
  m_IgnoreLayout: 0
  m_MinWidth: -1
  m_MinHeight: -1
  m_PreferredWidth: -1
  m_PreferredHeight: 260
  m_FlexibleWidth: -1
  m_FlexibleHeight: -1
  m_LayoutPriority: 1
--- !u!224 &1687566377 stripped
RectTransform:
  m_CorrespondingSourceObject: {fileID: 2587138191213194081, guid: e2db2cdfcd84c1d4fbe3e38bae31b2ba,
    type: 3}
  m_PrefabInstance: {fileID: 1740204221145833707}
  m_PrefabAsset: {fileID: 0}
--- !u!1 &1767457017
GameObject:
  m_ObjectHideFlags: 0
  m_CorrespondingSourceObject: {fileID: 0}
  m_PrefabInstance: {fileID: 0}
  m_PrefabAsset: {fileID: 0}
  serializedVersion: 6
  m_Component:
  - component: {fileID: 1767457018}
  - component: {fileID: 1767457020}
  - component: {fileID: 1767457019}
  m_Layer: 5
  m_Name: Text
  m_TagString: Untagged
  m_Icon: {fileID: 0}
  m_NavMeshLayer: 0
  m_StaticEditorFlags: 0
  m_IsActive: 1
--- !u!224 &1767457018
RectTransform:
  m_ObjectHideFlags: 0
  m_CorrespondingSourceObject: {fileID: 0}
  m_PrefabInstance: {fileID: 0}
  m_PrefabAsset: {fileID: 0}
  m_GameObject: {fileID: 1767457017}
  m_LocalRotation: {x: 0, y: 0, z: 0, w: 1}
  m_LocalPosition: {x: 0, y: 0, z: 0}
  m_LocalScale: {x: 1, y: 1, z: 1}
  m_Children: []
  m_Father: {fileID: 1219814412}
  m_RootOrder: 1
  m_LocalEulerAnglesHint: {x: 0, y: 0, z: 0}
  m_AnchorMin: {x: 0, y: 0}
  m_AnchorMax: {x: 1, y: 1}
  m_AnchoredPosition: {x: 0, y: 0}
  m_SizeDelta: {x: 0, y: 0}
  m_Pivot: {x: 0.5, y: 0.5}
--- !u!114 &1767457019
MonoBehaviour:
  m_ObjectHideFlags: 0
  m_CorrespondingSourceObject: {fileID: 0}
  m_PrefabInstance: {fileID: 0}
  m_PrefabAsset: {fileID: 0}
  m_GameObject: {fileID: 1767457017}
  m_Enabled: 1
  m_EditorHideFlags: 0
  m_Script: {fileID: 11500000, guid: 5f7201a12d95ffc409449d95f23cf332, type: 3}
  m_Name: 
  m_EditorClassIdentifier: 
  m_Material: {fileID: 0}
  m_Color: {r: 1, g: 1, b: 1, a: 1}
  m_RaycastTarget: 1
  m_OnCullStateChanged:
    m_PersistentCalls:
      m_Calls: []
    m_TypeName: UnityEngine.UI.MaskableGraphic+CullStateChangedEvent, UnityEngine.UI,
      Version=1.0.0.0, Culture=neutral, PublicKeyToken=null
  m_FontData:
    m_Font: {fileID: 10102, guid: 0000000000000000e000000000000000, type: 0}
    m_FontSize: 14
    m_FontStyle: 0
    m_BestFit: 1
    m_MinSize: 10
    m_MaxSize: 40
    m_Alignment: 4
    m_AlignByGeometry: 0
    m_RichText: 1
    m_HorizontalOverflow: 0
    m_VerticalOverflow: 0
    m_LineSpacing: 1
  m_Text: <i>Pause</i>
--- !u!222 &1767457020
CanvasRenderer:
  m_ObjectHideFlags: 0
  m_CorrespondingSourceObject: {fileID: 0}
  m_PrefabInstance: {fileID: 0}
  m_PrefabAsset: {fileID: 0}
  m_GameObject: {fileID: 1767457017}
  m_CullTransparentMesh: 0
--- !u!20 &1776726755 stripped
Camera:
  m_CorrespondingSourceObject: {fileID: 8336803230902400180, guid: 526f667f64d4f6949a1aa2bbba7ef376,
    type: 3}
  m_PrefabInstance: {fileID: 1832391154}
  m_PrefabAsset: {fileID: 0}
--- !u!1001 &1832391154
PrefabInstance:
  m_ObjectHideFlags: 0
  serializedVersion: 2
  m_Modification:
    m_TransformParent: {fileID: 0}
    m_Modifications:
    - target: {fileID: 1197462286522570267, guid: 526f667f64d4f6949a1aa2bbba7ef376,
        type: 3}
      propertyPath: m_Name
      value: CommonSceneObjects
      objectReference: {fileID: 0}
    - target: {fileID: 8069444317427349030, guid: 526f667f64d4f6949a1aa2bbba7ef376,
        type: 3}
      propertyPath: m_LocalPosition.x
      value: 310.12363
      objectReference: {fileID: 0}
    - target: {fileID: 8069444317427349030, guid: 526f667f64d4f6949a1aa2bbba7ef376,
        type: 3}
      propertyPath: m_LocalPosition.y
      value: 354.77222
      objectReference: {fileID: 0}
    - target: {fileID: 8069444317427349030, guid: 526f667f64d4f6949a1aa2bbba7ef376,
        type: 3}
      propertyPath: m_LocalPosition.z
      value: -119.334206
      objectReference: {fileID: 0}
    - target: {fileID: 8069444317427349030, guid: 526f667f64d4f6949a1aa2bbba7ef376,
        type: 3}
      propertyPath: m_LocalRotation.x
      value: 0
      objectReference: {fileID: 0}
    - target: {fileID: 8069444317427349030, guid: 526f667f64d4f6949a1aa2bbba7ef376,
        type: 3}
      propertyPath: m_LocalRotation.y
      value: 0
      objectReference: {fileID: 0}
    - target: {fileID: 8069444317427349030, guid: 526f667f64d4f6949a1aa2bbba7ef376,
        type: 3}
      propertyPath: m_LocalRotation.z
      value: 0
      objectReference: {fileID: 0}
    - target: {fileID: 8069444317427349030, guid: 526f667f64d4f6949a1aa2bbba7ef376,
        type: 3}
      propertyPath: m_LocalRotation.w
      value: 1
      objectReference: {fileID: 0}
    - target: {fileID: 8069444317427349030, guid: 526f667f64d4f6949a1aa2bbba7ef376,
        type: 3}
      propertyPath: m_RootOrder
      value: 0
      objectReference: {fileID: 0}
    - target: {fileID: 8069444317427349030, guid: 526f667f64d4f6949a1aa2bbba7ef376,
        type: 3}
      propertyPath: m_LocalEulerAnglesHint.x
      value: 0
      objectReference: {fileID: 0}
    - target: {fileID: 8069444317427349030, guid: 526f667f64d4f6949a1aa2bbba7ef376,
        type: 3}
      propertyPath: m_LocalEulerAnglesHint.y
      value: 0
      objectReference: {fileID: 0}
    - target: {fileID: 8069444317427349030, guid: 526f667f64d4f6949a1aa2bbba7ef376,
        type: 3}
      propertyPath: m_LocalEulerAnglesHint.z
      value: 0
      objectReference: {fileID: 0}
    - target: {fileID: 1133568350397856062, guid: 526f667f64d4f6949a1aa2bbba7ef376,
        type: 3}
      propertyPath: m_RootOrder
      value: 18
      objectReference: {fileID: 0}
    - target: {fileID: 1133568350397856062, guid: 526f667f64d4f6949a1aa2bbba7ef376,
        type: 3}
      propertyPath: m_RootOrder
      value: 17
      objectReference: {fileID: 0}
    - target: {fileID: 8992703894111156196, guid: 526f667f64d4f6949a1aa2bbba7ef376,
        type: 3}
      propertyPath: m_RootOrder
      value: 17
      objectReference: {fileID: 0}
    m_RemovedComponents: []
  m_SourcePrefab: {fileID: 100100000, guid: 526f667f64d4f6949a1aa2bbba7ef376, type: 3}
--- !u!1 &1909601647
GameObject:
  m_ObjectHideFlags: 0
  m_CorrespondingSourceObject: {fileID: 0}
  m_PrefabInstance: {fileID: 0}
  m_PrefabAsset: {fileID: 0}
  serializedVersion: 6
  m_Component:
  - component: {fileID: 1909601648}
  - component: {fileID: 1909601649}
  - component: {fileID: 1909601651}
  - component: {fileID: 1909601650}
  m_Layer: 0
  m_Name: TimeBarTimeLinePositionIndicator
  m_TagString: Untagged
  m_Icon: {fileID: 0}
  m_NavMeshLayer: 0
  m_StaticEditorFlags: 0
  m_IsActive: 1
--- !u!224 &1909601648
RectTransform:
  m_ObjectHideFlags: 0
  m_CorrespondingSourceObject: {fileID: 0}
  m_PrefabInstance: {fileID: 0}
  m_PrefabAsset: {fileID: 0}
  m_GameObject: {fileID: 1909601647}
  m_LocalRotation: {x: 0, y: 0, z: 0, w: 1}
  m_LocalPosition: {x: 0, y: 0, z: 0}
  m_LocalScale: {x: 1, y: 1, z: 1}
  m_Children: []
  m_Father: {fileID: 703980418}
  m_RootOrder: 0
  m_LocalEulerAnglesHint: {x: 0, y: 0, z: 0}
  m_AnchorMin: {x: 0.5, y: 0}
  m_AnchorMax: {x: 0.5, y: 1}
  m_AnchoredPosition: {x: 0, y: 0}
  m_SizeDelta: {x: 2, y: 0}
  m_Pivot: {x: 0.5, y: 0.5}
--- !u!114 &1909601649
MonoBehaviour:
  m_ObjectHideFlags: 0
  m_CorrespondingSourceObject: {fileID: 0}
  m_PrefabInstance: {fileID: 0}
  m_PrefabAsset: {fileID: 0}
  m_GameObject: {fileID: 1909601647}
  m_Enabled: 1
  m_EditorHideFlags: 0
  m_Script: {fileID: 11500000, guid: 92832d06776785e4fa5b01a9b732a19b, type: 3}
  m_Name: 
  m_EditorClassIdentifier: 
--- !u!114 &1909601650
MonoBehaviour:
  m_ObjectHideFlags: 0
  m_CorrespondingSourceObject: {fileID: 0}
  m_PrefabInstance: {fileID: 0}
  m_PrefabAsset: {fileID: 0}
  m_GameObject: {fileID: 1909601647}
  m_Enabled: 1
  m_EditorHideFlags: 0
  m_Script: {fileID: 11500000, guid: fe87c0e1cc204ed48ad3b37840f39efc, type: 3}
  m_Name: 
  m_EditorClassIdentifier: 
  m_Material: {fileID: 0}
  m_Color: {r: 0.6698113, g: 0, b: 0, a: 1}
  m_RaycastTarget: 1
  m_OnCullStateChanged:
    m_PersistentCalls:
      m_Calls: []
    m_TypeName: UnityEngine.UI.MaskableGraphic+CullStateChangedEvent, UnityEngine.UI,
      Version=1.0.0.0, Culture=neutral, PublicKeyToken=null
  m_Sprite: {fileID: 21300000, guid: 55f3e2c7b25af03468f72991504fb124, type: 3}
  m_Type: 0
  m_PreserveAspect: 0
  m_FillCenter: 1
  m_FillMethod: 4
  m_FillAmount: 1
  m_FillClockwise: 1
  m_FillOrigin: 0
  m_UseSpriteMesh: 0
  m_PixelsPerUnitMultiplier: 1
--- !u!222 &1909601651
CanvasRenderer:
  m_ObjectHideFlags: 0
  m_CorrespondingSourceObject: {fileID: 0}
  m_PrefabInstance: {fileID: 0}
  m_PrefabAsset: {fileID: 0}
  m_GameObject: {fileID: 1909601647}
  m_CullTransparentMesh: 0
--- !u!224 &1914020555 stripped
RectTransform:
  m_CorrespondingSourceObject: {fileID: 1750232977676315465, guid: 50d02acac4813a94490c57776dc5e4ee,
    type: 3}
  m_PrefabInstance: {fileID: 5578050610347760275}
  m_PrefabAsset: {fileID: 0}
--- !u!1001 &2113846416
PrefabInstance:
  m_ObjectHideFlags: 0
  serializedVersion: 2
  m_Modification:
    m_TransformParent: {fileID: 1687566377}
    m_Modifications:
    - target: {fileID: 866456455668874477, guid: cc8f106d10591de4a91b0218e3d137da,
        type: 3}
      propertyPath: m_Name
      value: UiRecordedNotePrefab
      objectReference: {fileID: 0}
    - target: {fileID: 9030090544604440398, guid: cc8f106d10591de4a91b0218e3d137da,
        type: 3}
      propertyPath: m_LocalPosition.x
      value: 0
      objectReference: {fileID: 0}
    - target: {fileID: 9030090544604440398, guid: cc8f106d10591de4a91b0218e3d137da,
        type: 3}
      propertyPath: m_LocalPosition.y
      value: 0
      objectReference: {fileID: 0}
    - target: {fileID: 9030090544604440398, guid: cc8f106d10591de4a91b0218e3d137da,
        type: 3}
      propertyPath: m_LocalPosition.z
      value: 0
      objectReference: {fileID: 0}
    - target: {fileID: 9030090544604440398, guid: cc8f106d10591de4a91b0218e3d137da,
        type: 3}
      propertyPath: m_LocalRotation.x
      value: -0
      objectReference: {fileID: 0}
    - target: {fileID: 9030090544604440398, guid: cc8f106d10591de4a91b0218e3d137da,
        type: 3}
      propertyPath: m_LocalRotation.y
      value: -0
      objectReference: {fileID: 0}
    - target: {fileID: 9030090544604440398, guid: cc8f106d10591de4a91b0218e3d137da,
        type: 3}
      propertyPath: m_LocalRotation.z
      value: -0
      objectReference: {fileID: 0}
    - target: {fileID: 9030090544604440398, guid: cc8f106d10591de4a91b0218e3d137da,
        type: 3}
      propertyPath: m_LocalRotation.w
      value: 1
      objectReference: {fileID: 0}
    - target: {fileID: 9030090544604440398, guid: cc8f106d10591de4a91b0218e3d137da,
        type: 3}
      propertyPath: m_RootOrder
      value: 0
      objectReference: {fileID: 0}
    - target: {fileID: 9030090544604440398, guid: cc8f106d10591de4a91b0218e3d137da,
        type: 3}
      propertyPath: m_LocalEulerAnglesHint.x
      value: 0
      objectReference: {fileID: 0}
    - target: {fileID: 9030090544604440398, guid: cc8f106d10591de4a91b0218e3d137da,
        type: 3}
      propertyPath: m_LocalEulerAnglesHint.y
      value: 0
      objectReference: {fileID: 0}
    - target: {fileID: 9030090544604440398, guid: cc8f106d10591de4a91b0218e3d137da,
        type: 3}
      propertyPath: m_LocalEulerAnglesHint.z
      value: 0
      objectReference: {fileID: 0}
    - target: {fileID: 9030090544604440398, guid: cc8f106d10591de4a91b0218e3d137da,
        type: 3}
      propertyPath: m_AnchoredPosition.x
      value: -56.4
      objectReference: {fileID: 0}
    - target: {fileID: 9030090544604440398, guid: cc8f106d10591de4a91b0218e3d137da,
        type: 3}
      propertyPath: m_AnchoredPosition.y
      value: 0
      objectReference: {fileID: 0}
    - target: {fileID: 9030090544604440398, guid: cc8f106d10591de4a91b0218e3d137da,
        type: 3}
      propertyPath: m_SizeDelta.x
      value: -355
      objectReference: {fileID: 0}
    - target: {fileID: 9030090544604440398, guid: cc8f106d10591de4a91b0218e3d137da,
        type: 3}
      propertyPath: m_SizeDelta.y
      value: 20
      objectReference: {fileID: 0}
    - target: {fileID: 9030090544604440398, guid: cc8f106d10591de4a91b0218e3d137da,
        type: 3}
      propertyPath: m_AnchorMin.x
      value: 0
      objectReference: {fileID: 0}
    - target: {fileID: 9030090544604440398, guid: cc8f106d10591de4a91b0218e3d137da,
        type: 3}
      propertyPath: m_AnchorMin.y
      value: 0.5
      objectReference: {fileID: 0}
    - target: {fileID: 9030090544604440398, guid: cc8f106d10591de4a91b0218e3d137da,
        type: 3}
      propertyPath: m_AnchorMax.x
      value: 1
      objectReference: {fileID: 0}
    - target: {fileID: 9030090544604440398, guid: cc8f106d10591de4a91b0218e3d137da,
        type: 3}
      propertyPath: m_AnchorMax.y
      value: 0.5
      objectReference: {fileID: 0}
    - target: {fileID: 9030090544604440398, guid: cc8f106d10591de4a91b0218e3d137da,
        type: 3}
      propertyPath: m_Pivot.x
      value: 0.5
      objectReference: {fileID: 0}
    - target: {fileID: 9030090544604440398, guid: cc8f106d10591de4a91b0218e3d137da,
        type: 3}
      propertyPath: m_Pivot.y
      value: 0.5
      objectReference: {fileID: 0}
    - target: {fileID: 1473120825482942063, guid: cc8f106d10591de4a91b0218e3d137da,
        type: 3}
      propertyPath: m_IsActive
      value: 1
      objectReference: {fileID: 0}
    - target: {fileID: 5927508590671847046, guid: cc8f106d10591de4a91b0218e3d137da,
        type: 3}
      propertyPath: m_Color.g
      value: 0
      objectReference: {fileID: 0}
    - target: {fileID: 5927508590671847046, guid: cc8f106d10591de4a91b0218e3d137da,
        type: 3}
      propertyPath: m_Color.r
      value: 0.25
      objectReference: {fileID: 0}
    - target: {fileID: 5927508590671847046, guid: cc8f106d10591de4a91b0218e3d137da,
        type: 3}
      propertyPath: m_Color.b
      value: 0
      objectReference: {fileID: 0}
    - target: {fileID: 5927508590671847046, guid: cc8f106d10591de4a91b0218e3d137da,
        type: 3}
      propertyPath: m_Enabled
      value: 1
      objectReference: {fileID: 0}
    - target: {fileID: 996218955787764137, guid: cc8f106d10591de4a91b0218e3d137da,
        type: 3}
      propertyPath: m_Enabled
      value: 1
      objectReference: {fileID: 0}
    - target: {fileID: 996218955787764137, guid: cc8f106d10591de4a91b0218e3d137da,
        type: 3}
      propertyPath: hue
      value: 0.25
      objectReference: {fileID: 0}
    - target: {fileID: 996218955787764137, guid: cc8f106d10591de4a91b0218e3d137da,
        type: 3}
      propertyPath: hueAsColor.r
      value: 0.5
      objectReference: {fileID: 0}
    - target: {fileID: 996218955787764137, guid: cc8f106d10591de4a91b0218e3d137da,
        type: 3}
      propertyPath: hueAsColor.a
      value: 1
      objectReference: {fileID: 0}
    - target: {fileID: 996218955787764137, guid: cc8f106d10591de4a91b0218e3d137da,
        type: 3}
      propertyPath: hueAsColor.g
      value: 1
      objectReference: {fileID: 0}
    - target: {fileID: 996218955787764137, guid: cc8f106d10591de4a91b0218e3d137da,
        type: 3}
      propertyPath: hueAsColor.b
      value: 0
      objectReference: {fileID: 0}
    m_RemovedComponents: []
  m_SourcePrefab: {fileID: 100100000, guid: cc8f106d10591de4a91b0218e3d137da, type: 3}
--- !u!1001 &1570843824855908325
PrefabInstance:
  m_ObjectHideFlags: 0
  serializedVersion: 2
  m_Modification:
    m_TransformParent: {fileID: 320770006}
    m_Modifications:
    - target: {fileID: 1570843823581990795, guid: 5ca122de3e6e3e046b5afdf99555504c,
        type: 3}
      propertyPath: m_Name
      value: Lyrics
      objectReference: {fileID: 0}
    - target: {fileID: 1570843823581990794, guid: 5ca122de3e6e3e046b5afdf99555504c,
        type: 3}
      propertyPath: m_LocalPosition.x
      value: 0
      objectReference: {fileID: 0}
    - target: {fileID: 1570843823581990794, guid: 5ca122de3e6e3e046b5afdf99555504c,
        type: 3}
      propertyPath: m_LocalPosition.y
      value: 0
      objectReference: {fileID: 0}
    - target: {fileID: 1570843823581990794, guid: 5ca122de3e6e3e046b5afdf99555504c,
        type: 3}
      propertyPath: m_LocalPosition.z
      value: 0
      objectReference: {fileID: 0}
    - target: {fileID: 1570843823581990794, guid: 5ca122de3e6e3e046b5afdf99555504c,
        type: 3}
      propertyPath: m_LocalRotation.x
      value: 0
      objectReference: {fileID: 0}
    - target: {fileID: 1570843823581990794, guid: 5ca122de3e6e3e046b5afdf99555504c,
        type: 3}
      propertyPath: m_LocalRotation.y
      value: 0
      objectReference: {fileID: 0}
    - target: {fileID: 1570843823581990794, guid: 5ca122de3e6e3e046b5afdf99555504c,
        type: 3}
      propertyPath: m_LocalRotation.z
      value: 0
      objectReference: {fileID: 0}
    - target: {fileID: 1570843823581990794, guid: 5ca122de3e6e3e046b5afdf99555504c,
        type: 3}
      propertyPath: m_LocalRotation.w
      value: 1
      objectReference: {fileID: 0}
    - target: {fileID: 1570843823581990794, guid: 5ca122de3e6e3e046b5afdf99555504c,
        type: 3}
      propertyPath: m_RootOrder
      value: 3
      objectReference: {fileID: 0}
    - target: {fileID: 1570843823581990794, guid: 5ca122de3e6e3e046b5afdf99555504c,
        type: 3}
      propertyPath: m_LocalEulerAnglesHint.x
      value: 0
      objectReference: {fileID: 0}
    - target: {fileID: 1570843823581990794, guid: 5ca122de3e6e3e046b5afdf99555504c,
        type: 3}
      propertyPath: m_LocalEulerAnglesHint.y
      value: 0
      objectReference: {fileID: 0}
    - target: {fileID: 1570843823581990794, guid: 5ca122de3e6e3e046b5afdf99555504c,
        type: 3}
      propertyPath: m_LocalEulerAnglesHint.z
      value: 0
      objectReference: {fileID: 0}
    - target: {fileID: 1570843823581990794, guid: 5ca122de3e6e3e046b5afdf99555504c,
        type: 3}
      propertyPath: m_AnchoredPosition.x
      value: 0
      objectReference: {fileID: 0}
    - target: {fileID: 1570843823581990794, guid: 5ca122de3e6e3e046b5afdf99555504c,
        type: 3}
      propertyPath: m_AnchoredPosition.y
      value: 0
      objectReference: {fileID: 0}
    - target: {fileID: 1570843823581990794, guid: 5ca122de3e6e3e046b5afdf99555504c,
        type: 3}
      propertyPath: m_SizeDelta.x
      value: 0
      objectReference: {fileID: 0}
    - target: {fileID: 1570843823581990794, guid: 5ca122de3e6e3e046b5afdf99555504c,
        type: 3}
      propertyPath: m_SizeDelta.y
      value: 0
      objectReference: {fileID: 0}
    - target: {fileID: 1570843823581990794, guid: 5ca122de3e6e3e046b5afdf99555504c,
        type: 3}
      propertyPath: m_AnchorMin.x
      value: 0
      objectReference: {fileID: 0}
    - target: {fileID: 1570843823581990794, guid: 5ca122de3e6e3e046b5afdf99555504c,
        type: 3}
      propertyPath: m_AnchorMin.y
      value: 0.025592512
      objectReference: {fileID: 0}
    - target: {fileID: 1570843823581990794, guid: 5ca122de3e6e3e046b5afdf99555504c,
        type: 3}
      propertyPath: m_AnchorMax.x
      value: 1.000625
      objectReference: {fileID: 0}
    - target: {fileID: 1570843823581990794, guid: 5ca122de3e6e3e046b5afdf99555504c,
        type: 3}
      propertyPath: m_AnchorMax.y
      value: 0.16783418
      objectReference: {fileID: 0}
    - target: {fileID: 1570843823581990794, guid: 5ca122de3e6e3e046b5afdf99555504c,
        type: 3}
      propertyPath: m_Pivot.x
      value: 0.5
      objectReference: {fileID: 0}
    - target: {fileID: 1570843823581990794, guid: 5ca122de3e6e3e046b5afdf99555504c,
        type: 3}
      propertyPath: m_Pivot.y
      value: 0.5
      objectReference: {fileID: 0}
    - target: {fileID: 1570843823628408568, guid: 5ca122de3e6e3e046b5afdf99555504c,
        type: 3}
      propertyPath: m_FontData.m_Alignment
      value: 4
      objectReference: {fileID: 0}
    - target: {fileID: 6263258894705517097, guid: 5ca122de3e6e3e046b5afdf99555504c,
        type: 3}
      propertyPath: m_Name
      value: PositionInLyricsIndicator
      objectReference: {fileID: 0}
    - target: {fileID: 1570843823581990805, guid: 5ca122de3e6e3e046b5afdf99555504c,
        type: 3}
      propertyPath: CurrentSentenceText
      value: 
      objectReference: {fileID: 1524246813}
    - target: {fileID: 1570843823581990805, guid: 5ca122de3e6e3e046b5afdf99555504c,
        type: 3}
      propertyPath: NextSentenceText
      value: 
      objectReference: {fileID: 631484575}
    - target: {fileID: 1570843823628408574, guid: 5ca122de3e6e3e046b5afdf99555504c,
        type: 3}
      propertyPath: m_Name
      value: CurrentSentenceText
      objectReference: {fileID: 0}
    - target: {fileID: 1570843825482846072, guid: 5ca122de3e6e3e046b5afdf99555504c,
        type: 3}
      propertyPath: m_Name
      value: NextSentenceText
      objectReference: {fileID: 0}
    - target: {fileID: 1570843825482846075, guid: 5ca122de3e6e3e046b5afdf99555504c,
        type: 3}
      propertyPath: m_AnchoredPosition.y
      value: 0.000015258789
      objectReference: {fileID: 0}
    - target: {fileID: 1653824705031194834, guid: 5ca122de3e6e3e046b5afdf99555504c,
        type: 3}
      propertyPath: m_Sprite
      value: 
      objectReference: {fileID: 10907, guid: 0000000000000000f000000000000000, type: 0}
    - target: {fileID: 1653824705031194834, guid: 5ca122de3e6e3e046b5afdf99555504c,
        type: 3}
      propertyPath: m_Type
      value: 1
      objectReference: {fileID: 0}
    - target: {fileID: 7727155977087375594, guid: 5ca122de3e6e3e046b5afdf99555504c,
        type: 3}
      propertyPath: m_RootOrder
      value: 0
      objectReference: {fileID: 0}
    - target: {fileID: 7727155977087375594, guid: 5ca122de3e6e3e046b5afdf99555504c,
        type: 3}
      propertyPath: m_AnchoredPosition.x
      value: -0.05999756
      objectReference: {fileID: 0}
    - target: {fileID: 7727155977087375594, guid: 5ca122de3e6e3e046b5afdf99555504c,
        type: 3}
      propertyPath: m_AnchoredPosition.y
      value: -0.00006866455
      objectReference: {fileID: 0}
    m_RemovedComponents: []
  m_SourcePrefab: {fileID: 100100000, guid: 5ca122de3e6e3e046b5afdf99555504c, type: 3}
--- !u!1001 &1740204221145833707
PrefabInstance:
  m_ObjectHideFlags: 0
  serializedVersion: 2
  m_Modification:
    m_TransformParent: {fileID: 245391953}
    m_Modifications:
    - target: {fileID: 2671619950860038951, guid: e2db2cdfcd84c1d4fbe3e38bae31b2ba,
        type: 3}
      propertyPath: m_Name
      value: PlayerUi
      objectReference: {fileID: 0}
    - target: {fileID: 1740204220683369330, guid: e2db2cdfcd84c1d4fbe3e38bae31b2ba,
        type: 3}
      propertyPath: m_LocalPosition.x
      value: 0
      objectReference: {fileID: 0}
    - target: {fileID: 1740204220683369330, guid: e2db2cdfcd84c1d4fbe3e38bae31b2ba,
        type: 3}
      propertyPath: m_LocalPosition.y
      value: 0
      objectReference: {fileID: 0}
    - target: {fileID: 1740204220683369330, guid: e2db2cdfcd84c1d4fbe3e38bae31b2ba,
        type: 3}
      propertyPath: m_LocalPosition.z
      value: 0
      objectReference: {fileID: 0}
    - target: {fileID: 1740204220683369330, guid: e2db2cdfcd84c1d4fbe3e38bae31b2ba,
        type: 3}
      propertyPath: m_LocalRotation.x
      value: 0
      objectReference: {fileID: 0}
    - target: {fileID: 1740204220683369330, guid: e2db2cdfcd84c1d4fbe3e38bae31b2ba,
        type: 3}
      propertyPath: m_LocalRotation.y
      value: 0
      objectReference: {fileID: 0}
    - target: {fileID: 1740204220683369330, guid: e2db2cdfcd84c1d4fbe3e38bae31b2ba,
        type: 3}
      propertyPath: m_LocalRotation.z
      value: 0
      objectReference: {fileID: 0}
    - target: {fileID: 1740204220683369330, guid: e2db2cdfcd84c1d4fbe3e38bae31b2ba,
        type: 3}
      propertyPath: m_LocalRotation.w
      value: 1
      objectReference: {fileID: 0}
    - target: {fileID: 1740204220683369330, guid: e2db2cdfcd84c1d4fbe3e38bae31b2ba,
        type: 3}
      propertyPath: m_RootOrder
      value: 0
      objectReference: {fileID: 0}
    - target: {fileID: 1740204220683369330, guid: e2db2cdfcd84c1d4fbe3e38bae31b2ba,
        type: 3}
      propertyPath: m_LocalEulerAnglesHint.x
      value: 0
      objectReference: {fileID: 0}
    - target: {fileID: 1740204220683369330, guid: e2db2cdfcd84c1d4fbe3e38bae31b2ba,
        type: 3}
      propertyPath: m_LocalEulerAnglesHint.y
      value: 0
      objectReference: {fileID: 0}
    - target: {fileID: 1740204220683369330, guid: e2db2cdfcd84c1d4fbe3e38bae31b2ba,
        type: 3}
      propertyPath: m_LocalEulerAnglesHint.z
      value: 0
      objectReference: {fileID: 0}
    - target: {fileID: 1740204220683369330, guid: e2db2cdfcd84c1d4fbe3e38bae31b2ba,
        type: 3}
      propertyPath: m_AnchoredPosition.x
      value: 0
      objectReference: {fileID: 0}
    - target: {fileID: 1740204220683369330, guid: e2db2cdfcd84c1d4fbe3e38bae31b2ba,
        type: 3}
      propertyPath: m_AnchoredPosition.y
      value: 0
      objectReference: {fileID: 0}
    - target: {fileID: 1740204220683369330, guid: e2db2cdfcd84c1d4fbe3e38bae31b2ba,
        type: 3}
      propertyPath: m_SizeDelta.x
      value: 0
      objectReference: {fileID: 0}
    - target: {fileID: 1740204220683369330, guid: e2db2cdfcd84c1d4fbe3e38bae31b2ba,
        type: 3}
      propertyPath: m_SizeDelta.y
      value: 0
      objectReference: {fileID: 0}
    - target: {fileID: 1740204220683369330, guid: e2db2cdfcd84c1d4fbe3e38bae31b2ba,
        type: 3}
      propertyPath: m_AnchorMin.x
      value: 0
      objectReference: {fileID: 0}
    - target: {fileID: 1740204220683369330, guid: e2db2cdfcd84c1d4fbe3e38bae31b2ba,
        type: 3}
      propertyPath: m_AnchorMin.y
      value: 0
      objectReference: {fileID: 0}
    - target: {fileID: 1740204220683369330, guid: e2db2cdfcd84c1d4fbe3e38bae31b2ba,
        type: 3}
      propertyPath: m_AnchorMax.x
      value: 0
      objectReference: {fileID: 0}
    - target: {fileID: 1740204220683369330, guid: e2db2cdfcd84c1d4fbe3e38bae31b2ba,
        type: 3}
      propertyPath: m_AnchorMax.y
      value: 0
      objectReference: {fileID: 0}
    - target: {fileID: 1740204220683369330, guid: e2db2cdfcd84c1d4fbe3e38bae31b2ba,
        type: 3}
      propertyPath: m_Pivot.x
      value: 0.5
      objectReference: {fileID: 0}
    - target: {fileID: 1740204220683369330, guid: e2db2cdfcd84c1d4fbe3e38bae31b2ba,
        type: 3}
      propertyPath: m_Pivot.y
      value: 0.5
      objectReference: {fileID: 0}
    - target: {fileID: 1740204220567833651, guid: e2db2cdfcd84c1d4fbe3e38bae31b2ba,
        type: 3}
      propertyPath: m_AnchoredPosition.x
      value: 29.712524
      objectReference: {fileID: 0}
    - target: {fileID: 1740204220567833651, guid: e2db2cdfcd84c1d4fbe3e38bae31b2ba,
        type: 3}
      propertyPath: m_AnchoredPosition.y
      value: 0
      objectReference: {fileID: 0}
    - target: {fileID: 1740204220567833660, guid: e2db2cdfcd84c1d4fbe3e38bae31b2ba,
        type: 3}
      propertyPath: m_Name
      value: PlayerNameBackground
      objectReference: {fileID: 0}
    m_RemovedComponents: []
  m_SourcePrefab: {fileID: 100100000, guid: e2db2cdfcd84c1d4fbe3e38bae31b2ba, type: 3}
--- !u!1001 &4716120665442871311
PrefabInstance:
  m_ObjectHideFlags: 0
  serializedVersion: 2
  m_Modification:
    m_TransformParent: {fileID: 320770006}
    m_Modifications:
    - target: {fileID: 4716120665484008667, guid: 115ca601252a13847bf1f2163bb19d9a,
        type: 3}
      propertyPath: m_Name
      value: SongVideoPlayer
      objectReference: {fileID: 0}
    - target: {fileID: 4716120665484008666, guid: 115ca601252a13847bf1f2163bb19d9a,
        type: 3}
      propertyPath: m_LocalPosition.x
      value: 0
      objectReference: {fileID: 0}
    - target: {fileID: 4716120665484008666, guid: 115ca601252a13847bf1f2163bb19d9a,
        type: 3}
      propertyPath: m_LocalPosition.y
      value: 0
      objectReference: {fileID: 0}
    - target: {fileID: 4716120665484008666, guid: 115ca601252a13847bf1f2163bb19d9a,
        type: 3}
      propertyPath: m_LocalPosition.z
      value: 9
      objectReference: {fileID: 0}
    - target: {fileID: 4716120665484008666, guid: 115ca601252a13847bf1f2163bb19d9a,
        type: 3}
      propertyPath: m_LocalRotation.x
      value: -0
      objectReference: {fileID: 0}
    - target: {fileID: 4716120665484008666, guid: 115ca601252a13847bf1f2163bb19d9a,
        type: 3}
      propertyPath: m_LocalRotation.y
      value: -0
      objectReference: {fileID: 0}
    - target: {fileID: 4716120665484008666, guid: 115ca601252a13847bf1f2163bb19d9a,
        type: 3}
      propertyPath: m_LocalRotation.z
      value: -0
      objectReference: {fileID: 0}
    - target: {fileID: 4716120665484008666, guid: 115ca601252a13847bf1f2163bb19d9a,
        type: 3}
      propertyPath: m_LocalRotation.w
      value: 1
      objectReference: {fileID: 0}
    - target: {fileID: 4716120665484008666, guid: 115ca601252a13847bf1f2163bb19d9a,
        type: 3}
      propertyPath: m_RootOrder
      value: 1
      objectReference: {fileID: 0}
    - target: {fileID: 4716120665484008666, guid: 115ca601252a13847bf1f2163bb19d9a,
        type: 3}
      propertyPath: m_LocalEulerAnglesHint.x
      value: 0
      objectReference: {fileID: 0}
    - target: {fileID: 4716120665484008666, guid: 115ca601252a13847bf1f2163bb19d9a,
        type: 3}
      propertyPath: m_LocalEulerAnglesHint.y
      value: 0
      objectReference: {fileID: 0}
    - target: {fileID: 4716120665484008666, guid: 115ca601252a13847bf1f2163bb19d9a,
        type: 3}
      propertyPath: m_LocalEulerAnglesHint.z
      value: 0
      objectReference: {fileID: 0}
    - target: {fileID: 4716120665484008666, guid: 115ca601252a13847bf1f2163bb19d9a,
        type: 3}
      propertyPath: m_AnchoredPosition.x
      value: 0
      objectReference: {fileID: 0}
    - target: {fileID: 4716120665484008666, guid: 115ca601252a13847bf1f2163bb19d9a,
        type: 3}
      propertyPath: m_AnchoredPosition.y
      value: 0
      objectReference: {fileID: 0}
    - target: {fileID: 4716120665484008666, guid: 115ca601252a13847bf1f2163bb19d9a,
        type: 3}
      propertyPath: m_SizeDelta.x
      value: 0
      objectReference: {fileID: 0}
    - target: {fileID: 4716120665484008666, guid: 115ca601252a13847bf1f2163bb19d9a,
        type: 3}
      propertyPath: m_SizeDelta.y
      value: 0
      objectReference: {fileID: 0}
    - target: {fileID: 4716120665484008666, guid: 115ca601252a13847bf1f2163bb19d9a,
        type: 3}
      propertyPath: m_AnchorMin.x
      value: 0
      objectReference: {fileID: 0}
    - target: {fileID: 4716120665484008666, guid: 115ca601252a13847bf1f2163bb19d9a,
        type: 3}
      propertyPath: m_AnchorMin.y
      value: 0
      objectReference: {fileID: 0}
    - target: {fileID: 4716120665484008666, guid: 115ca601252a13847bf1f2163bb19d9a,
        type: 3}
      propertyPath: m_AnchorMax.x
      value: 1
      objectReference: {fileID: 0}
    - target: {fileID: 4716120665484008666, guid: 115ca601252a13847bf1f2163bb19d9a,
        type: 3}
      propertyPath: m_AnchorMax.y
      value: 1
      objectReference: {fileID: 0}
    - target: {fileID: 4716120665484008666, guid: 115ca601252a13847bf1f2163bb19d9a,
        type: 3}
      propertyPath: m_Pivot.x
      value: 0.5
      objectReference: {fileID: 0}
    - target: {fileID: 4716120665484008666, guid: 115ca601252a13847bf1f2163bb19d9a,
        type: 3}
      propertyPath: m_Pivot.y
      value: 0.5
      objectReference: {fileID: 0}
    - target: {fileID: 4716120665484008665, guid: 115ca601252a13847bf1f2163bb19d9a,
        type: 3}
      propertyPath: backgroundImage
      value: 
      objectReference: {fileID: 242843843}
    - target: {fileID: 4716120666936176535, guid: 115ca601252a13847bf1f2163bb19d9a,
        type: 3}
      propertyPath: m_TargetCamera
      value: 
      objectReference: {fileID: 1776726755}
    m_RemovedComponents: []
  m_SourcePrefab: {fileID: 100100000, guid: 115ca601252a13847bf1f2163bb19d9a, type: 3}
--- !u!1001 &5578050610347760275
PrefabInstance:
  m_ObjectHideFlags: 0
  serializedVersion: 2
  m_Modification:
    m_TransformParent: {fileID: 320770006}
    m_Modifications:
    - target: {fileID: 7734904436527758554, guid: 50d02acac4813a94490c57776dc5e4ee,
        type: 3}
      propertyPath: m_Name
      value: ShowFpsText
      objectReference: {fileID: 0}
    - target: {fileID: 1750232977676315465, guid: 50d02acac4813a94490c57776dc5e4ee,
        type: 3}
      propertyPath: m_LocalPosition.x
      value: 0
      objectReference: {fileID: 0}
    - target: {fileID: 1750232977676315465, guid: 50d02acac4813a94490c57776dc5e4ee,
        type: 3}
      propertyPath: m_LocalPosition.y
      value: 0
      objectReference: {fileID: 0}
    - target: {fileID: 1750232977676315465, guid: 50d02acac4813a94490c57776dc5e4ee,
        type: 3}
      propertyPath: m_LocalPosition.z
      value: 0
      objectReference: {fileID: 0}
    - target: {fileID: 1750232977676315465, guid: 50d02acac4813a94490c57776dc5e4ee,
        type: 3}
      propertyPath: m_LocalRotation.x
      value: 0
      objectReference: {fileID: 0}
    - target: {fileID: 1750232977676315465, guid: 50d02acac4813a94490c57776dc5e4ee,
        type: 3}
      propertyPath: m_LocalRotation.y
      value: 0
      objectReference: {fileID: 0}
    - target: {fileID: 1750232977676315465, guid: 50d02acac4813a94490c57776dc5e4ee,
        type: 3}
      propertyPath: m_LocalRotation.z
      value: 0
      objectReference: {fileID: 0}
    - target: {fileID: 1750232977676315465, guid: 50d02acac4813a94490c57776dc5e4ee,
        type: 3}
      propertyPath: m_LocalRotation.w
      value: 1
      objectReference: {fileID: 0}
    - target: {fileID: 1750232977676315465, guid: 50d02acac4813a94490c57776dc5e4ee,
        type: 3}
      propertyPath: m_RootOrder
      value: 5
      objectReference: {fileID: 0}
    - target: {fileID: 1750232977676315465, guid: 50d02acac4813a94490c57776dc5e4ee,
        type: 3}
      propertyPath: m_LocalEulerAnglesHint.x
      value: 0
      objectReference: {fileID: 0}
    - target: {fileID: 1750232977676315465, guid: 50d02acac4813a94490c57776dc5e4ee,
        type: 3}
      propertyPath: m_LocalEulerAnglesHint.y
      value: 0
      objectReference: {fileID: 0}
    - target: {fileID: 1750232977676315465, guid: 50d02acac4813a94490c57776dc5e4ee,
        type: 3}
      propertyPath: m_LocalEulerAnglesHint.z
      value: 0
      objectReference: {fileID: 0}
    - target: {fileID: 1750232977676315465, guid: 50d02acac4813a94490c57776dc5e4ee,
        type: 3}
      propertyPath: m_AnchoredPosition.x
      value: 0
      objectReference: {fileID: 0}
    - target: {fileID: 1750232977676315465, guid: 50d02acac4813a94490c57776dc5e4ee,
        type: 3}
      propertyPath: m_AnchoredPosition.y
      value: 0
      objectReference: {fileID: 0}
    - target: {fileID: 1750232977676315465, guid: 50d02acac4813a94490c57776dc5e4ee,
        type: 3}
      propertyPath: m_SizeDelta.x
      value: 0
      objectReference: {fileID: 0}
    - target: {fileID: 1750232977676315465, guid: 50d02acac4813a94490c57776dc5e4ee,
        type: 3}
      propertyPath: m_SizeDelta.y
      value: 0
      objectReference: {fileID: 0}
    - target: {fileID: 1750232977676315465, guid: 50d02acac4813a94490c57776dc5e4ee,
        type: 3}
      propertyPath: m_AnchorMin.x
      value: 0.45134372
      objectReference: {fileID: 0}
    - target: {fileID: 1750232977676315465, guid: 50d02acac4813a94490c57776dc5e4ee,
        type: 3}
      propertyPath: m_AnchorMin.y
      value: 0.9712498
      objectReference: {fileID: 0}
    - target: {fileID: 1750232977676315465, guid: 50d02acac4813a94490c57776dc5e4ee,
        type: 3}
      propertyPath: m_AnchorMax.x
      value: 0.5492813
      objectReference: {fileID: 0}
    - target: {fileID: 1750232977676315465, guid: 50d02acac4813a94490c57776dc5e4ee,
        type: 3}
      propertyPath: m_AnchorMax.y
      value: 1.0000832
      objectReference: {fileID: 0}
    - target: {fileID: 1750232977676315465, guid: 50d02acac4813a94490c57776dc5e4ee,
        type: 3}
      propertyPath: m_Pivot.x
      value: 0.5
      objectReference: {fileID: 0}
    - target: {fileID: 1750232977676315465, guid: 50d02acac4813a94490c57776dc5e4ee,
        type: 3}
      propertyPath: m_Pivot.y
      value: 0.5
      objectReference: {fileID: 0}
    - target: {fileID: 947101584943316305, guid: 50d02acac4813a94490c57776dc5e4ee,
        type: 3}
      propertyPath: m_FontData.m_Alignment
      value: 1
      objectReference: {fileID: 0}
    m_RemovedComponents: []
  m_SourcePrefab: {fileID: 100100000, guid: 50d02acac4813a94490c57776dc5e4ee, type: 3}
--- !u!1001 &7194687702807011348
PrefabInstance:
  m_ObjectHideFlags: 0
  serializedVersion: 2
  m_Modification:
    m_TransformParent: {fileID: 703980418}
    m_Modifications:
    - target: {fileID: 6288366656147532404, guid: cfe0e826bda13d04c9d90a045027b253,
        type: 3}
      propertyPath: m_Name
      value: TimeBarTimeLineRect
      objectReference: {fileID: 0}
    - target: {fileID: 2694169438086150537, guid: cfe0e826bda13d04c9d90a045027b253,
        type: 3}
      propertyPath: m_LocalPosition.x
      value: 0
      objectReference: {fileID: 0}
    - target: {fileID: 2694169438086150537, guid: cfe0e826bda13d04c9d90a045027b253,
        type: 3}
      propertyPath: m_LocalPosition.y
      value: 0
      objectReference: {fileID: 0}
    - target: {fileID: 2694169438086150537, guid: cfe0e826bda13d04c9d90a045027b253,
        type: 3}
      propertyPath: m_LocalPosition.z
      value: 0
      objectReference: {fileID: 0}
    - target: {fileID: 2694169438086150537, guid: cfe0e826bda13d04c9d90a045027b253,
        type: 3}
      propertyPath: m_LocalRotation.x
      value: 0
      objectReference: {fileID: 0}
    - target: {fileID: 2694169438086150537, guid: cfe0e826bda13d04c9d90a045027b253,
        type: 3}
      propertyPath: m_LocalRotation.y
      value: 0
      objectReference: {fileID: 0}
    - target: {fileID: 2694169438086150537, guid: cfe0e826bda13d04c9d90a045027b253,
        type: 3}
      propertyPath: m_LocalRotation.z
      value: 0
      objectReference: {fileID: 0}
    - target: {fileID: 2694169438086150537, guid: cfe0e826bda13d04c9d90a045027b253,
        type: 3}
      propertyPath: m_LocalRotation.w
      value: 1
      objectReference: {fileID: 0}
    - target: {fileID: 2694169438086150537, guid: cfe0e826bda13d04c9d90a045027b253,
        type: 3}
      propertyPath: m_RootOrder
      value: 1
      objectReference: {fileID: 0}
    - target: {fileID: 2694169438086150537, guid: cfe0e826bda13d04c9d90a045027b253,
        type: 3}
      propertyPath: m_LocalEulerAnglesHint.x
      value: 0
      objectReference: {fileID: 0}
    - target: {fileID: 2694169438086150537, guid: cfe0e826bda13d04c9d90a045027b253,
        type: 3}
      propertyPath: m_LocalEulerAnglesHint.y
      value: 0
      objectReference: {fileID: 0}
    - target: {fileID: 2694169438086150537, guid: cfe0e826bda13d04c9d90a045027b253,
        type: 3}
      propertyPath: m_LocalEulerAnglesHint.z
      value: 0
      objectReference: {fileID: 0}
    - target: {fileID: 2694169438086150537, guid: cfe0e826bda13d04c9d90a045027b253,
        type: 3}
      propertyPath: m_AnchoredPosition.x
      value: 0
      objectReference: {fileID: 0}
    - target: {fileID: 2694169438086150537, guid: cfe0e826bda13d04c9d90a045027b253,
        type: 3}
      propertyPath: m_SizeDelta.x
      value: 0
      objectReference: {fileID: 0}
    - target: {fileID: 2694169438086150537, guid: cfe0e826bda13d04c9d90a045027b253,
        type: 3}
      propertyPath: m_AnchorMin.x
      value: 0.029854663
      objectReference: {fileID: 0}
    - target: {fileID: 2694169438086150537, guid: cfe0e826bda13d04c9d90a045027b253,
        type: 3}
      propertyPath: m_AnchorMin.y
      value: 0
      objectReference: {fileID: 0}
    - target: {fileID: 2694169438086150537, guid: cfe0e826bda13d04c9d90a045027b253,
        type: 3}
      propertyPath: m_AnchorMax.x
      value: 0.10414462
      objectReference: {fileID: 0}
    - target: {fileID: 2694169438086150537, guid: cfe0e826bda13d04c9d90a045027b253,
        type: 3}
      propertyPath: m_AnchorMax.y
      value: 1
      objectReference: {fileID: 0}
    - target: {fileID: 2694169438086150537, guid: cfe0e826bda13d04c9d90a045027b253,
        type: 3}
      propertyPath: m_Pivot.x
      value: 0.5
      objectReference: {fileID: 0}
    - target: {fileID: 2694169438086150537, guid: cfe0e826bda13d04c9d90a045027b253,
        type: 3}
      propertyPath: m_Pivot.y
      value: 0.5
      objectReference: {fileID: 0}
    - target: {fileID: 2694169438086150537, guid: cfe0e826bda13d04c9d90a045027b253,
        type: 3}
      propertyPath: m_SizeDelta.y
      value: 0
      objectReference: {fileID: 0}
    m_RemovedComponents:
    - {fileID: 5165217299946908826, guid: cfe0e826bda13d04c9d90a045027b253, type: 3}
    - {fileID: 1993141812821099391, guid: cfe0e826bda13d04c9d90a045027b253, type: 3}
  m_SourcePrefab: {fileID: 100100000, guid: cfe0e826bda13d04c9d90a045027b253, type: 3}
--- !u!1001 &7998560840922182338
PrefabInstance:
  m_ObjectHideFlags: 0
  serializedVersion: 2
  m_Modification:
    m_TransformParent: {fileID: 320770006}
    m_Modifications:
    - target: {fileID: 7998560839839612125, guid: b6d86aaa88ec3d7479a2f42f735481a1,
        type: 3}
      propertyPath: m_Name
      value: SongAudioPlayer
      objectReference: {fileID: 0}
    - target: {fileID: 7998560839839612130, guid: b6d86aaa88ec3d7479a2f42f735481a1,
        type: 3}
      propertyPath: m_LocalPosition.x
      value: 0
      objectReference: {fileID: 0}
    - target: {fileID: 7998560839839612130, guid: b6d86aaa88ec3d7479a2f42f735481a1,
        type: 3}
      propertyPath: m_LocalPosition.y
      value: 0
      objectReference: {fileID: 0}
    - target: {fileID: 7998560839839612130, guid: b6d86aaa88ec3d7479a2f42f735481a1,
        type: 3}
      propertyPath: m_LocalPosition.z
      value: 0
      objectReference: {fileID: 0}
    - target: {fileID: 7998560839839612130, guid: b6d86aaa88ec3d7479a2f42f735481a1,
        type: 3}
      propertyPath: m_LocalRotation.x
      value: 0
      objectReference: {fileID: 0}
    - target: {fileID: 7998560839839612130, guid: b6d86aaa88ec3d7479a2f42f735481a1,
        type: 3}
      propertyPath: m_LocalRotation.y
      value: 0
      objectReference: {fileID: 0}
    - target: {fileID: 7998560839839612130, guid: b6d86aaa88ec3d7479a2f42f735481a1,
        type: 3}
      propertyPath: m_LocalRotation.z
      value: 0
      objectReference: {fileID: 0}
    - target: {fileID: 7998560839839612130, guid: b6d86aaa88ec3d7479a2f42f735481a1,
        type: 3}
      propertyPath: m_LocalRotation.w
      value: 1
      objectReference: {fileID: 0}
    - target: {fileID: 7998560839839612130, guid: b6d86aaa88ec3d7479a2f42f735481a1,
        type: 3}
      propertyPath: m_RootOrder
      value: 7
      objectReference: {fileID: 0}
    - target: {fileID: 7998560839839612130, guid: b6d86aaa88ec3d7479a2f42f735481a1,
        type: 3}
      propertyPath: m_LocalEulerAnglesHint.x
      value: 0
      objectReference: {fileID: 0}
    - target: {fileID: 7998560839839612130, guid: b6d86aaa88ec3d7479a2f42f735481a1,
        type: 3}
      propertyPath: m_LocalEulerAnglesHint.y
      value: 0
      objectReference: {fileID: 0}
    - target: {fileID: 7998560839839612130, guid: b6d86aaa88ec3d7479a2f42f735481a1,
        type: 3}
      propertyPath: m_LocalEulerAnglesHint.z
      value: 0
      objectReference: {fileID: 0}
    - target: {fileID: 7998560839839612130, guid: b6d86aaa88ec3d7479a2f42f735481a1,
        type: 3}
      propertyPath: m_AnchoredPosition.x
      value: 0
      objectReference: {fileID: 0}
    - target: {fileID: 7998560839839612130, guid: b6d86aaa88ec3d7479a2f42f735481a1,
        type: 3}
      propertyPath: m_AnchoredPosition.y
      value: 0
      objectReference: {fileID: 0}
    - target: {fileID: 7998560839839612130, guid: b6d86aaa88ec3d7479a2f42f735481a1,
        type: 3}
      propertyPath: m_SizeDelta.x
      value: 100
      objectReference: {fileID: 0}
    - target: {fileID: 7998560839839612130, guid: b6d86aaa88ec3d7479a2f42f735481a1,
        type: 3}
      propertyPath: m_SizeDelta.y
      value: 100
      objectReference: {fileID: 0}
    - target: {fileID: 7998560839839612130, guid: b6d86aaa88ec3d7479a2f42f735481a1,
        type: 3}
      propertyPath: m_AnchorMin.x
      value: 0.5
      objectReference: {fileID: 0}
    - target: {fileID: 7998560839839612130, guid: b6d86aaa88ec3d7479a2f42f735481a1,
        type: 3}
      propertyPath: m_AnchorMin.y
      value: 0.5
      objectReference: {fileID: 0}
    - target: {fileID: 7998560839839612130, guid: b6d86aaa88ec3d7479a2f42f735481a1,
        type: 3}
      propertyPath: m_AnchorMax.x
      value: 0.5
      objectReference: {fileID: 0}
    - target: {fileID: 7998560839839612130, guid: b6d86aaa88ec3d7479a2f42f735481a1,
        type: 3}
      propertyPath: m_AnchorMax.y
      value: 0.5
      objectReference: {fileID: 0}
    - target: {fileID: 7998560839839612130, guid: b6d86aaa88ec3d7479a2f42f735481a1,
        type: 3}
      propertyPath: m_Pivot.x
      value: 0.5
      objectReference: {fileID: 0}
    - target: {fileID: 7998560839839612130, guid: b6d86aaa88ec3d7479a2f42f735481a1,
        type: 3}
      propertyPath: m_Pivot.y
      value: 0.5
      objectReference: {fileID: 0}
    m_RemovedComponents: []
  m_SourcePrefab: {fileID: 100100000, guid: b6d86aaa88ec3d7479a2f42f735481a1, type: 3}<|MERGE_RESOLUTION|>--- conflicted
+++ resolved
@@ -259,13 +259,6 @@
   m_Script: {fileID: 11500000, guid: 616c72c48fa292d4eb237353506bf42f, type: 3}
   m_Name: 
   m_EditorClassIdentifier: 
-<<<<<<< HEAD
-=======
-  videoPlayer: {fileID: 2063730584}
-  videoImageAndPlayerContainer: {fileID: 227833044}
-  backgroundImage: {fileID: 242843843}
-  forceSyncOnForwardJumpInTheSong: 0
->>>>>>> a5e11570
 --- !u!1 &234276795
 GameObject:
   m_ObjectHideFlags: 0
@@ -1513,29 +1506,6 @@
       propertyPath: m_AnchoredPosition.y
       value: -0.005001068
       objectReference: {fileID: 0}
-<<<<<<< HEAD
-=======
-    - target: {fileID: 8590359238081736741, guid: 67fe67780e740264b9c255cd9777445d,
-        type: 3}
-      propertyPath: m_Color.r
-      value: 0
-      objectReference: {fileID: 0}
-    - target: {fileID: 8590359238081736741, guid: 67fe67780e740264b9c255cd9777445d,
-        type: 3}
-      propertyPath: m_Color.g
-      value: 0
-      objectReference: {fileID: 0}
-    - target: {fileID: 8590359238081736741, guid: 67fe67780e740264b9c255cd9777445d,
-        type: 3}
-      propertyPath: m_Color.b
-      value: 0
-      objectReference: {fileID: 0}
-    - target: {fileID: 8590359238897754697, guid: 67fe67780e740264b9c255cd9777445d,
-        type: 3}
-      propertyPath: m_FontData.m_MinSize
-      value: 2
-      objectReference: {fileID: 0}
->>>>>>> a5e11570
     m_RemovedComponents: []
   m_SourcePrefab: {fileID: 100100000, guid: 67fe67780e740264b9c255cd9777445d, type: 3}
 --- !u!1 &1343358234
@@ -1967,12 +1937,7 @@
     - target: {fileID: 1133568350397856062, guid: 526f667f64d4f6949a1aa2bbba7ef376,
         type: 3}
       propertyPath: m_RootOrder
-      value: 17
-      objectReference: {fileID: 0}
-    - target: {fileID: 8992703894111156196, guid: 526f667f64d4f6949a1aa2bbba7ef376,
-        type: 3}
-      propertyPath: m_RootOrder
-      value: 17
+      value: 18
       objectReference: {fileID: 0}
     m_RemovedComponents: []
   m_SourcePrefab: {fileID: 100100000, guid: 526f667f64d4f6949a1aa2bbba7ef376, type: 3}
