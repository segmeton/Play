--- conflicted
+++ resolved
@@ -367,11 +367,7 @@
   m_Script: {fileID: 11500000, guid: 04e8e8353cf7d75419d03321d0098a54, type: 3}
   m_Name: 
   m_EditorClassIdentifier: 
-<<<<<<< HEAD
   defaultSongName: Through Glass
-=======
-  defaultSongName: Summer Wine (short)
->>>>>>> d85723b6
   defaultSongNamePasteBin: "Summer Wine\r\nEmptyTitle\r\nMe And My Broken Heart\r\nSomewhere
     Over The Rainbow (Wonderful World)\r\nMarry You\r\nHakuna matata\nSurvivor\nThrough
     Glass"
@@ -423,8 +419,8 @@
   m_LocalEulerAnglesHint: {x: 0, y: 0, z: 0}
   m_AnchorMin: {x: 0, y: 0}
   m_AnchorMax: {x: 1, y: 1}
-  m_AnchoredPosition: {x: 0.25, y: -0.24963379}
-  m_SizeDelta: {x: 0.5, y: 0.49951172}
+  m_AnchoredPosition: {x: 0, y: 0}
+  m_SizeDelta: {x: 0, y: 0}
   m_Pivot: {x: 0.5, y: 0.5}
 --- !u!114 &242843843
 MonoBehaviour:
@@ -662,19 +658,11 @@
   anchorMin: {x: 0, y: 0}
   anchorMax: {x: 0, y: 0}
   pivot: {x: 0.5, y: 0.5}
-<<<<<<< HEAD
-  localPosition: {x: 500, y: 294.5, z: 0}
-  anchoredPosition: {x: 500, y: 294.5}
-  position: {x: 500, y: 294.5, z: 0}
-  sizeDelta: {x: 800, y: 471.2}
-  size: {x: 800, y: 471.2}
-=======
   localPosition: {x: 494.5, y: 294.5, z: 0}
   anchoredPosition: {x: 494.5, y: 294.5}
   position: {x: 494.5, y: 294.5, z: 0}
   sizeDelta: {x: 800, y: 476.44083}
   size: {x: 800, y: 476.44083}
->>>>>>> d85723b6
 --- !u!1 &475691986
 GameObject:
   m_ObjectHideFlags: 0
@@ -1036,52 +1024,6 @@
   m_PrefabAsset: {fileID: 0}
   m_GameObject: {fileID: 774528932}
   m_CullTransparentMesh: 0
-<<<<<<< HEAD
-=======
---- !u!1 &857926564
-GameObject:
-  m_ObjectHideFlags: 0
-  m_CorrespondingSourceObject: {fileID: 0}
-  m_PrefabInstance: {fileID: 0}
-  m_PrefabAsset: {fileID: 0}
-  serializedVersion: 6
-  m_Component:
-  - component: {fileID: 857926565}
-  - component: {fileID: 857926566}
-  m_Layer: 0
-  m_Name: StatsManager
-  m_TagString: StatsManager
-  m_Icon: {fileID: 0}
-  m_NavMeshLayer: 0
-  m_StaticEditorFlags: 0
-  m_IsActive: 1
---- !u!4 &857926565
-Transform:
-  m_ObjectHideFlags: 0
-  m_CorrespondingSourceObject: {fileID: 0}
-  m_PrefabInstance: {fileID: 0}
-  m_PrefabAsset: {fileID: 0}
-  m_GameObject: {fileID: 857926564}
-  m_LocalRotation: {x: 0, y: 0, z: 0, w: 1}
-  m_LocalPosition: {x: 0, y: 0, z: 0}
-  m_LocalScale: {x: 1, y: 1, z: 1}
-  m_Children: []
-  m_Father: {fileID: 1832391155}
-  m_RootOrder: 16
-  m_LocalEulerAnglesHint: {x: 0, y: 0, z: 0}
---- !u!114 &857926566
-MonoBehaviour:
-  m_ObjectHideFlags: 0
-  m_CorrespondingSourceObject: {fileID: 0}
-  m_PrefabInstance: {fileID: 0}
-  m_PrefabAsset: {fileID: 0}
-  m_GameObject: {fileID: 857926564}
-  m_Enabled: 1
-  m_EditorHideFlags: 0
-  m_Script: {fileID: 11500000, guid: bd386d2a21c62d249a0f3c20661eba73, type: 3}
-  m_Name: 
-  m_EditorClassIdentifier: 
->>>>>>> d85723b6
 --- !u!1 &898766839
 GameObject:
   m_ObjectHideFlags: 0
@@ -2231,15 +2173,15 @@
       propertyPath: m_RootOrder
       value: 17
       objectReference: {fileID: 0}
+    - target: {fileID: 1133568350397856062, guid: 526f667f64d4f6949a1aa2bbba7ef376,
+        type: 3}
+      propertyPath: m_RootOrder
+      value: 18
+      objectReference: {fileID: 0}
     - target: {fileID: 8992703894111156196, guid: 526f667f64d4f6949a1aa2bbba7ef376,
         type: 3}
       propertyPath: m_RootOrder
       value: 17
-      objectReference: {fileID: 0}
-    - target: {fileID: 1133568350397856062, guid: 526f667f64d4f6949a1aa2bbba7ef376,
-        type: 3}
-      propertyPath: m_RootOrder
-      value: 18
       objectReference: {fileID: 0}
     m_RemovedComponents: []
   m_SourcePrefab: {fileID: 100100000, guid: 526f667f64d4f6949a1aa2bbba7ef376, type: 3}
